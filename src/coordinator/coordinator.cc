/* -*-  mode: c++; indent-tabs-mode: nil -*- */
/* -------------------------------------------------------------------------
ATS

License: see $ATS_DIR/COPYRIGHT
Author: Ethan Coon

Implementation for the Coordinator.  Coordinator is basically just a class to hold
the cycle driver, which runs the overall, top level timestep loop.  It
instantiates states, ensures they are initialized, and runs the timestep loop
including Vis and restart/checkpoint dumps.  It contains one and only one PK
-- most likely this PK is an MPC of some type -- to do the actual work.
------------------------------------------------------------------------- */

#include <iostream>
#include <unistd.h>
#include <sys/resource.h>
#include "errors.hh"

#include "Teuchos_VerboseObjectParameterListHelpers.hpp"
#include "Teuchos_XMLParameterListHelpers.hpp"
#include "Teuchos_TimeMonitor.hpp"

#include "TimeStepManager.hh"
#include "Visualization.hh"
#include "checkpoint.hh"
#include "UnstructuredObservations.hh"
#include "State.hh"
#include "PK.hh"
#include "TreeVector.hh"
#include "PK_Factory.hh"
//#include "pk_factory_ats.hh"

#include "coordinator.hh"

#define DEBUG_MODE 1

namespace ATS {

Coordinator::Coordinator(Teuchos::ParameterList& parameter_list,
                         Teuchos::RCP<Amanzi::State>& S,
                         Epetra_MpiComm* comm ) :
    parameter_list_(Teuchos::rcp(new Teuchos::ParameterList(parameter_list))),
    S_(S),
    comm_(comm),
    restart_(false) {

  // create and start the global timer
  timer_ = Teuchos::rcp(new Teuchos::Time("wallclock_monitor",true));
  setup_timer_ = Teuchos::TimeMonitor::getNewCounter("setup");
  cycle_timer_ = Teuchos::TimeMonitor::getNewCounter("cycle");
  coordinator_init();

  vo_ = Teuchos::rcp(new Amanzi::VerboseObject("Coordinator", *parameter_list_));
};

void Coordinator::coordinator_init() {
  coordinator_list_ = Teuchos::sublist(parameter_list_, "cycle driver");
  read_parameter_list();

  // create the top level PK
  Teuchos::RCP<Teuchos::ParameterList> pks_list = Teuchos::sublist(parameter_list_, "PKs");
  Teuchos::ParameterList pk_tree_list = coordinator_list_->sublist("PK tree");
  if (pk_tree_list.numParams() != 1) {
    Errors::Message message("CycleDriver: PK tree list should contain exactly one root node list");
    Exceptions::amanzi_throw(message);
  }
  Teuchos::ParameterList::ConstIterator pk_item = pk_tree_list.begin();
  const std::string &pk_name = pk_tree_list.name(pk_item);
  
  // create the solution
  soln_ = Teuchos::rcp(new Amanzi::TreeVector());

  // create the pk
  Amanzi::PKFactory pk_factory;
  Teuchos::RCP<Teuchos::ParameterList> pk_list = Teuchos::sublist(pks_list, pk_name);
  pk_list->set("PK name", pk_name);

  pk_ = pk_factory.CreatePK(pk_name, pk_tree_list, parameter_list_, S_, soln_);

  int rank = comm_->MyPID();
  int size = comm_->NumProc();
  std::stringstream check;
  
  if(parameter_list_->sublist("mesh").isSublist("column"))  
    check << "checkpoint " << rank;
  else
    check << "checkpoint";
  
  // create the checkpointing

  Teuchos::ParameterList& chkp_plist = parameter_list_->sublist(check.str());
  if (parameter_list_->sublist("mesh").isSublist("column") && size >1){
    MPI_Comm mpi_comm_self(MPI_COMM_SELF);
    Epetra_MpiComm *comm_self = new Epetra_MpiComm(mpi_comm_self);
    checkpoint_ = Teuchos::rcp(new Amanzi::Checkpoint(chkp_plist, comm_self));
  }
  else
    checkpoint_ = Teuchos::rcp(new Amanzi::Checkpoint(chkp_plist, comm_));
  

  // create the observations
  Teuchos::ParameterList& observation_plist = parameter_list_->sublist("observations");
  observations_ = Teuchos::rcp(new Amanzi::UnstructuredObservations(observation_plist,
          Teuchos::null, comm_));

  // check whether meshes are deformable, and if so require a nodal position
  for (Amanzi::State::mesh_iterator mesh=S_->mesh_begin();
       mesh!=S_->mesh_end(); ++mesh) {

    if (S_->IsDeformableMesh(mesh->first) ){
      if (mesh->first.find("column") != std::string::npos) {
        std::string node_key = mesh->first+std::string("-vertex_coordinate");
        S_->RequireField(node_key)->SetMesh(mesh->second.first)->SetGhosted()
          ->AddComponent("node", Amanzi::AmanziMesh::NODE, mesh->second.first->space_dimension());
      }
      else if (!parameter_list_->sublist("mesh").isSublist("column")){
        std::string node_key;
        if (mesh->first != "domain")
          node_key= mesh->first+std::string("-vertex_coordinate");
        else
          node_key = std::string("vertex_coordinate");

        S_->RequireField(node_key)->SetMesh(mesh->second.first)->SetGhosted()
          ->AddComponent("node", Amanzi::AmanziMesh::NODE, mesh->second.first->space_dimension()); 
      }
    }
  }
  // create the time step manager
  tsm_ = Teuchos::rcp(new Amanzi::TimeStepManager());
  
}

void Coordinator::setup() {
  // Set up the states, creating all data structures.
  S_->set_time(t0_);
  S_->set_cycle(cycle0_);
  S_->RequireScalar("dt", "coordinator");

  pk_->Setup(S_.ptr());  
  S_->Setup();
}

void Coordinator::initialize() {
  // Restart from checkpoint, part 1.

  // This is crufty -- blame the BDF1 time integrator, whose solution history
  // needs to be updated to accept the new time as its initial time.

  // Note that if this is so, we can probably ignore some of the above
  // initialize() calls and the commit_state() call, but I'm afraid to try
  // that and break all the PKs.
  // Currently not a true restart -- for a true restart this should also get:
  // -- timestep size dt
  // -- BDF history to allow projection to continue correctly.
  if (restart_) {
    t0_ = Amanzi::ReadCheckpointInitialTime(comm_, restart_filename_);
    S_->set_time(t0_);
  }

  // Restart from checkpoint, part 2.
  if (restart_) {
    ReadCheckpoint(comm_, S_.ptr(), restart_filename_);
    t0_ = S_->time();
    cycle0_ = S_->cycle();

    DeformCheckpointMesh(S_.ptr());
  }

  // Initialize the state (initializes all dependent variables).
  //S_->Initialize();
  *S_->GetScalarData("dt", "coordinator") = 0.;
  S_->GetField("dt","coordinator")->set_initialized();

  S_->InitializeFields();

  // Initialize the process kernels (initializes all independent variables)
  pk_->Initialize(S_.ptr());

 // Final checks.
  S_->CheckNotEvaluatedFieldsInitialized();

  S_->InitializeEvaluators();


  S_->CheckAllFieldsInitialized();

  S_->WriteStatistics(vo_);


  // commit the initial conditions.
  pk_->CommitStep(0., 0., S_);

<<<<<<< HEAD
  // vis for the state
  // HACK to vis with a surrogate surface mesh.  This needs serious re-design. --etc
  bool surface_done = false;
  if (S_->HasMesh("surface") && S_->HasMesh("surface_3d")) {
    Teuchos::RCP<const Amanzi::AmanziMesh::Mesh> surface_3d = S_->GetMesh("surface_3d");
    Teuchos::RCP<const Amanzi::AmanziMesh::Mesh> surface = S_->GetMesh("surface");

    // vis successful timesteps
    std::string plist_name = "visualization surface";
    Teuchos::ParameterList& vis_plist = parameter_list_->sublist(plist_name);
/*
    Teuchos::RCP<Amanzi::Visualization> vis_2d = Teuchos::rcp(new Visualization(vis_plist, comm_));
    vis_2d->set_mesh(surface);
    vis_2d->CreateFiles();
    vis_2d->set_mesh(surface);
    visualization_.push_back(vis_2d);
*/    
    Teuchos::RCP<Amanzi::Visualization> vis = Teuchos::rcp(new Amanzi::Visualization(vis_plist, comm_));
    vis->set_mesh(surface_3d);    

    //should be removed in future -- xmdf does not work for general polyhdera, and 3D silo gives error "3D not tested yet!!"
    if (parameter_list_->sublist("mesh").isSublist("column") || parameter_list_->sublist("mesh").sublist("surface mesh").isParameter("polygonal cells")){
      vis->set_mesh(surface);
=======
  // visualization
  auto vis_list = Teuchos::sublist(parameter_list_,"visualization");
  for (auto& entry : *vis_list) {
    std::string domain_name = entry.first;

    if (S_->HasMesh(domain_name)) {
      // visualize standard domain
      auto mesh_p = S_->GetMesh(domain_name);
      if (domain_name == "surface" && S_->HasMesh("surface_3d"))
        mesh_p = S_->GetMesh("surface_3d");
      
      auto sublist_p = Teuchos::sublist(vis_list, domain_name);

      // vis successful timesteps
      auto vis = Teuchos::rcp(new Amanzi::Visualization(*sublist_p));
      vis->set_name(domain_name);
      vis->set_mesh(mesh_p);
>>>>>>> d6600588
      vis->CreateFiles();
    
      visualization_.push_back(vis);

    } else if (boost::ends_with(domain_name, "_*")) {
      // visualize domain set
      std::string domain_set_name = domain_name.substr(0,domain_name.size()-2);
      for (auto m=S_->mesh_begin(); m!=S_->mesh_end(); ++m) {
        if (boost::starts_with(m->first, domain_set_name)) {
          // visualize each subdomain
          Teuchos::ParameterList sublist = vis_list->sublist(domain_name);
          sublist.set<std::string>("file name base", std::string("visdump_")+m->first);
          auto vis = Teuchos::rcp(new Amanzi::Visualization(sublist));
          vis->set_mesh(m->second.first);    
          vis->CreateFiles();
          visualization_.push_back(vis);
        }
      }

    }
  }

  // make observations
  observations_->MakeObservations(*S_);

  S_->set_time(t0_); // in case steady state solve changed this
  S_->set_cycle(cycle0_);

  // set up the TSM
  // -- register visualization times
  for (std::vector<Teuchos::RCP<Amanzi::Visualization> >::iterator vis=visualization_.begin();
       vis!=visualization_.end(); ++vis) {
    (*vis)->RegisterWithTimeStepManager(tsm_.ptr());
  }

  // -- register checkpoint times
  checkpoint_->RegisterWithTimeStepManager(tsm_.ptr());

  // -- register observation times
  observations_->RegisterWithTimeStepManager(tsm_.ptr());

  // -- register the final time
  tsm_->RegisterTimeEvent(t1_);

  // -- register any intermediate requested times
  if (coordinator_list_->isSublist("required times")) {
    Teuchos::ParameterList& sublist = coordinator_list_->sublist("required times");
    Amanzi::IOEvent pause_times(sublist);
    pause_times.RegisterWithTimeStepManager(tsm_.ptr());
  }

  // Create an intermediate state that will store the updated solution until
  // we know it has succeeded.
  S_next_ = Teuchos::rcp(new Amanzi::State(*S_));
  *S_next_ = *S_;
  S_inter_ = Teuchos::rcp(new Amanzi::State(*S_));
  *S_inter_ = *S_;

  // set the states in the PKs
  //Teuchos::RCP<const State> cS = S_; // ensure PKs get const reference state
  pk_->set_states(S_, S_inter_, S_next_); // note this does not allow subcycling
}

void Coordinator::finalize() {
  // Force checkpoint at the end of simulation.
  // Only do if the checkpoint was not already written, or we would be writing
  // the same file twice.
  // This really should be removed, but for now is left to help stupid developers.
  if (!checkpoint_->DumpRequested(S_next_->cycle(), S_next_->time())) {
    pk_->CalculateDiagnostics(S_next_);
    WriteCheckpoint(checkpoint_.ptr(), S_next_.ptr(), 0.0);
  }

  // flush observations to make sure they are saved
  observations_->Flush();
}


double rss_usage() { // return ru_maxrss in MBytes
#if (defined(__unix__) || defined(__unix) || defined(unix) || defined(__APPLE__) || defined(__MACH__))
  struct rusage usage;
  getrusage(RUSAGE_SELF, &usage);
#if (defined(__APPLE__) || defined(__MACH__))
  return static_cast<double>(usage.ru_maxrss)/1024.0/1024.0;
#else
  return static_cast<double>(usage.ru_maxrss)/1024.0;
#endif
#else
  return 0.0;
#endif
}


void Coordinator::report_memory() {
  // report the memory high water mark (using ru_maxrss)
  // this should be called at the very end of a simulation
  if (vo_->os_OK(Teuchos::VERB_MEDIUM)) {
    double global_ncells(0.0);
    double local_ncells(0.0);
    for (Amanzi::State::mesh_iterator mesh = S_->mesh_begin(); mesh != S_->mesh_end(); ++mesh) {
      Epetra_Map cell_map = (mesh->second.first)->cell_map(false);
      global_ncells += cell_map.NumGlobalElements();
      local_ncells += cell_map.NumMyElements();
    }    

    double mem = rss_usage();
    
    double percell(mem);
    if (local_ncells > 0) {
      percell = mem/local_ncells;
    }

    double max_percell(0.0);
    double min_percell(0.0);
    comm_->MinAll(&percell,&min_percell,1);
    comm_->MaxAll(&percell,&max_percell,1);

    double total_mem(0.0);
    double max_mem(0.0);
    double min_mem(0.0);
    comm_->SumAll(&mem,&total_mem,1);
    comm_->MinAll(&mem,&min_mem,1);
    comm_->MaxAll(&mem,&max_mem,1);

    Teuchos::OSTab tab = vo_->getOSTab();
    *vo_->os() << "======================================================================" << std::endl;
    *vo_->os() << "All meshes combined have " << global_ncells << " cells." << std::endl;
    *vo_->os() << "Memory usage (high water mark):" << std::endl;
    *vo_->os() << std::fixed << std::setprecision(1);
    *vo_->os() << "  Maximum per core:   " << std::setw(7) << max_mem 
          << " MBytes,  maximum per cell: " << std::setw(7) << max_percell*1024*1024 
          << " Bytes" << std::endl;
    *vo_->os() << "  Minumum per core:   " << std::setw(7) << min_mem 
          << " MBytes,  minimum per cell: " << std::setw(7) << min_percell*1024*1024 
         << " Bytes" << std::endl;
    *vo_->os() << "  Total:              " << std::setw(7) << total_mem 
          << " MBytes,  total per cell:   " << std::setw(7) << total_mem/global_ncells*1024*1024 
          << " Bytes" << std::endl;
  }

  
  double doubles_count(0.0);
  for (Amanzi::State::field_iterator field=S_->field_begin(); field!=S_->field_end(); ++field) {
    doubles_count += static_cast<double>(field->second->GetLocalElementCount());
  }
  double global_doubles_count(0.0);
  double min_doubles_count(0.0);
  double max_doubles_count(0.0);
  comm_->SumAll(&doubles_count,&global_doubles_count,1);
  comm_->MinAll(&doubles_count,&min_doubles_count,1);
  comm_->MaxAll(&doubles_count,&max_doubles_count,1);

  Teuchos::OSTab tab = vo_->getOSTab();
  *vo_->os() << "Doubles allocated in state fields " << std::endl;
  *vo_->os() << "  Maximum per core:   " << std::setw(7)
             << max_doubles_count*8/1024/1024 << " MBytes" << std::endl;
  *vo_->os() << "  Minimum per core:   " << std::setw(7)
             << min_doubles_count*8/1024/1024 << " MBytes" << std::endl; 
  *vo_->os() << "  Total:              " << std::setw(7)
             << global_doubles_count*8/1024/1024 << " MBytes" << std::endl;
}



void Coordinator::read_parameter_list() {
  t0_ = coordinator_list_->get<double>("start time");
  t1_ = coordinator_list_->get<double>("end time");
  std::string t0_units = coordinator_list_->get<std::string>("start time units", "s");
  std::string t1_units = coordinator_list_->get<std::string>("end time units", "s");

  if (t0_units == "s") {
    // internal units in s
  } else if (t0_units == "d") { // days
    t0_ = t0_ * 24.0*3600.0;
  } else if (t0_units == "yr") { // years
    t0_ = t0_ * 365.*24.0*3600.0;
  } else {
    Errors::Message message("Coordinator: error, invalid start time units");
    Exceptions::amanzi_throw(message);
  }

  if (t1_units == "s") {
    // internal units in s
  } else if (t1_units == "d") { // days
    t1_ = t1_ * 24.0*3600.0;
  } else if (t1_units == "yr") { // years
    t1_ = t1_ * 365.25*24.0*3600.0;
  } else {
    Errors::Message message("Coordinator: error, invalid end time units");
    Exceptions::amanzi_throw(message);
  }

  max_dt_ = coordinator_list_->get<double>("max time step size", 1.0e99);
  min_dt_ = coordinator_list_->get<double>("min time step size", 1.0e-12);
  cycle0_ = coordinator_list_->get<int>("start cycle",0);
  cycle1_ = coordinator_list_->get<int>("end cycle",-1);
  duration_ = coordinator_list_->get<double>("wallclock duration [hrs]", -1.0);

  // restart control
  restart_ = coordinator_list_->isParameter("restart from checkpoint file");
  if (restart_) {
    restart_filename_ = coordinator_list_->get<std::string>("restart from checkpoint file");
    // likely should ensure the file exists here? --etc
  }
}



// -----------------------------------------------------------------------------
// acquire the chosen timestep size
// -----------------------------------------------------------------------------
double Coordinator::get_dt(bool after_fail) {
  // get the physical step size
  double dt = pk_->get_dt();

  if (dt < 0.) {
    return dt;
  }

  // check if the step size has gotten too small
  if (dt < min_dt_) {
    Errors::Message message("Coordinator: error, timestep too small");
    Exceptions::amanzi_throw(message);
  }

  // cap the max step size
  if (dt > max_dt_) {
    dt = max_dt_;
  }

  // ask the step manager if this step is ok
  dt = tsm_->TimeStep(S_next_->time(), dt, after_fail);
  return dt;
}


bool Coordinator::advance(double t_old, double t_new) {
  double dt = t_new - t_old;

  S_next_->advance_time(dt);
  bool fail = pk_->AdvanceStep(t_old, t_new, false);
  fail |= !pk_->ValidStep();

  // advance the iteration count and timestep size
  S_next_->advance_cycle();

  if (!fail) {
    // commit the state

    if (coordinator_list_->get<bool>("subcycle", false)){}
    else{
        pk_->CommitStep(t_old, t_new, S_next_);
      }

    // make observations, vis, and checkpoints
    observations_->MakeObservations(*S_next_);
    visualize();
    checkpoint(dt);

    // we're done with this time step, copy the state
    *S_ = *S_next_;
    *S_inter_ = *S_next_;

  } else {
    // Failed the timestep.  
    // Potentially write out failed timestep for debugging
    for (std::vector<Teuchos::RCP<Amanzi::Visualization> >::iterator vis=failed_visualization_.begin();
         vis!=failed_visualization_.end(); ++vis) {
      WriteVis((*vis).ptr(), S_next_.ptr());
    }

    // The timestep sizes have been updated, so copy back old soln and try again.
    *S_next_ = *S_;

    // check whether meshes are deformable, and if so, recover the old coordinates
    for (Amanzi::State::mesh_iterator mesh=S_->mesh_begin();
         mesh!=S_->mesh_end(); ++mesh) {
      bool surf = boost::starts_with(mesh->first, "surface_");

      if (S_->IsDeformableMesh(mesh->first)){
        if (mesh->first.find("column") != std::string::npos) {
        // collect the old coordinates
          
          std::string node_key = mesh->first+std::string("-vertex_coordinate");
          
          Teuchos::RCP<const Amanzi::CompositeVector> vc_vec = S_->GetFieldData(node_key);
          vc_vec->ScatterMasterToGhosted();
          const Epetra_MultiVector& vc = *vc_vec->ViewComponent("node", true);
          std::vector<int> node_ids(vc.MyLength());
          Amanzi::AmanziGeometry::Point_List old_positions(vc.MyLength());
          for (int n=0;n!=vc.MyLength();++n) {
            node_ids[n] = n;
            if (mesh->second.first->space_dimension() == 2) {
              old_positions[n] = Amanzi::AmanziGeometry::Point(vc[0][n], vc[1][n]);
            } else {
              old_positions[n] = Amanzi::AmanziGeometry::Point(vc[0][n], vc[1][n], vc[2][n]);
            }
          }
          
          // undeform the mesh
          Amanzi::AmanziGeometry::Point_List final_positions;
          mesh->second.first->deform(node_ids, old_positions, false, &final_positions);
        }
        
        else if (!parameter_list_->sublist("mesh").isSublist("column")) {
          // collect the old coordinates
          
          std::string node_key;
          if (mesh->first != "domain")
            node_key= mesh->first+std::string("-vertex_coordinate");
          else
            node_key = std::string("vertex_coordinate");

          Teuchos::RCP<const Amanzi::CompositeVector> vc_vec = S_->GetFieldData(node_key);
          vc_vec->ScatterMasterToGhosted();
          const Epetra_MultiVector& vc = *vc_vec->ViewComponent("node", true);
          std::vector<int> node_ids(vc.MyLength());
          Amanzi::AmanziGeometry::Point_List old_positions(vc.MyLength());
          for (int n=0;n!=vc.MyLength();++n) {
            node_ids[n] = n;
            if (mesh->second.first->space_dimension() == 2) {
              old_positions[n] = Amanzi::AmanziGeometry::Point(vc[0][n], vc[1][n]);
            } else {
              old_positions[n] = Amanzi::AmanziGeometry::Point(vc[0][n], vc[1][n], vc[2][n]);
            }
          }
          
          // undeform the mesh
          Amanzi::AmanziGeometry::Point_List final_positions;
          mesh->second.first->deform(node_ids, old_positions, false, &final_positions);
        }
        
      }
      

    }
  }
  return fail;
}

void Coordinator::visualize(bool force) {
  // write visualization if requested
  bool dump = force;
  if (!dump) {
    for (std::vector<Teuchos::RCP<Amanzi::Visualization> >::iterator vis=visualization_.begin();
         vis!=visualization_.end(); ++vis) {
      if ((*vis)->DumpRequested(S_next_->cycle(), S_next_->time())) {
        dump = true;
      }
    }
  }

  if (dump) {
    pk_->CalculateDiagnostics(S_next_);
  }

  for (std::vector<Teuchos::RCP<Amanzi::Visualization> >::iterator vis=visualization_.begin();
       vis!=visualization_.end(); ++vis) {
    if (force || (*vis)->DumpRequested(S_next_->cycle(), S_next_->time())) {
      WriteVis((*vis).ptr(), S_next_.ptr());
    }
  }
}

void Coordinator::checkpoint(double dt, bool force) {
  if (force || checkpoint_->DumpRequested(S_next_->cycle(), S_next_->time())) {
    WriteCheckpoint(checkpoint_.ptr(), S_next_.ptr(), dt);
  }
}


// -----------------------------------------------------------------------------
// timestep loop
// -----------------------------------------------------------------------------
void Coordinator::cycle_driver() {
  // wallclock duration -- in seconds
  const double duration(duration_ * 3600);

  // start at time t = t0 and initialize the state.
  {
    Teuchos::TimeMonitor monitor(*setup_timer_);
    setup();   
    initialize();
   
  }

  //  exit(0);

  // get the intial timestep -- note, this would have to be fixed for a true restart
  double dt = get_dt(false);

  // visualization at IC
  visualize();
  checkpoint(dt);



  // iterate process kernels
  {
    Teuchos::TimeMonitor cycle_monitor(*cycle_timer_);
#if !DEBUG_MODE
  try {
#endif
    bool fail = false;
    while ((S_->time() < t1_) &&
           ((cycle1_ == -1) || (S_->cycle() <= cycle1_)) &&
           (duration_ < 0 || timer_->totalElapsedTime(true) < duration) &&
           dt > 0.) {
      if (vo_->os_OK(Teuchos::VERB_MEDIUM)) {
        Teuchos::OSTab tab = vo_->getOSTab();
        *vo_->os() << "======================================================================"
                  << std::endl << std::endl;
        *vo_->os() << "Cycle = " << S_->cycle();
        *vo_->os() << std::setprecision(15) << ",  Time [days] = "<< S_->time() / (60*60*24);
        *vo_->os() << ",  dt [days] = " << dt / (60*60*24)  << std::endl;
        *vo_->os() << "----------------------------------------------------------------------"
                  << std::endl;
      }

      *S_->GetScalarData("dt", "coordinator") = dt;
      *S_inter_->GetScalarData("dt", "coordinator") = dt;
      *S_next_->GetScalarData("dt", "coordinator") = dt;

      S_->set_initial_time(S_->time());
      S_->set_final_time(S_->time() + dt);
      S_->set_intermediate_time(S_->time());

      fail = advance(S_->time(), S_->time() + dt);
      //S_->WriteStatistics(vo_);  
      dt = get_dt(fail);

    } // while not finished


#if !DEBUG_MODE
  }

  catch (Amanzi::Exceptions::Amanzi_exception &e) {
    // write one more vis for help debugging
    S_next_->advance_cycle();
    visualize(true); // force vis

    // flush observations to make sure they are saved
    observations_->Flush();

    // catch errors to dump two checkpoints -- one as a "last good" checkpoint
    // and one as a "debugging data" checkpoint.
    checkpoint_->set_filebasename("last_good_checkpoint");
    WriteCheckpoint(checkpoint_.ptr(), S_.ptr(), dt);
    checkpoint_->set_filebasename("error_checkpoint");
    WriteCheckpoint(checkpoint_.ptr(), S_next_.ptr(), dt);
    throw e;
  }
#endif
  }


  // finalizing simulation                                                                                                                                                                                                               
  S_->WriteStatistics(vo_);  
  report_memory();
  Teuchos::TimeMonitor::summarize(*vo_->os());

  finalize();

} // cycle driver

} // close namespace Amanzi<|MERGE_RESOLUTION|>--- conflicted
+++ resolved
@@ -191,31 +191,6 @@
   // commit the initial conditions.
   pk_->CommitStep(0., 0., S_);
 
-<<<<<<< HEAD
-  // vis for the state
-  // HACK to vis with a surrogate surface mesh.  This needs serious re-design. --etc
-  bool surface_done = false;
-  if (S_->HasMesh("surface") && S_->HasMesh("surface_3d")) {
-    Teuchos::RCP<const Amanzi::AmanziMesh::Mesh> surface_3d = S_->GetMesh("surface_3d");
-    Teuchos::RCP<const Amanzi::AmanziMesh::Mesh> surface = S_->GetMesh("surface");
-
-    // vis successful timesteps
-    std::string plist_name = "visualization surface";
-    Teuchos::ParameterList& vis_plist = parameter_list_->sublist(plist_name);
-/*
-    Teuchos::RCP<Amanzi::Visualization> vis_2d = Teuchos::rcp(new Visualization(vis_plist, comm_));
-    vis_2d->set_mesh(surface);
-    vis_2d->CreateFiles();
-    vis_2d->set_mesh(surface);
-    visualization_.push_back(vis_2d);
-*/    
-    Teuchos::RCP<Amanzi::Visualization> vis = Teuchos::rcp(new Amanzi::Visualization(vis_plist, comm_));
-    vis->set_mesh(surface_3d);    
-
-    //should be removed in future -- xmdf does not work for general polyhdera, and 3D silo gives error "3D not tested yet!!"
-    if (parameter_list_->sublist("mesh").isSublist("column") || parameter_list_->sublist("mesh").sublist("surface mesh").isParameter("polygonal cells")){
-      vis->set_mesh(surface);
-=======
   // visualization
   auto vis_list = Teuchos::sublist(parameter_list_,"visualization");
   for (auto& entry : *vis_list) {
@@ -233,7 +208,6 @@
       auto vis = Teuchos::rcp(new Amanzi::Visualization(*sublist_p));
       vis->set_name(domain_name);
       vis->set_mesh(mesh_p);
->>>>>>> d6600588
       vis->CreateFiles();
     
       visualization_.push_back(vis);
