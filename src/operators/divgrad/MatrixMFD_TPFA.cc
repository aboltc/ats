/*
  This is the flow component of the Amanzi code.

  Copyright 2010-2012 held jointly by LANS/LANL, LBNL, and PNNL.
  Amanzi is released under the three-clause BSD License.
  The terms of use and "as is" disclaimer for this license are
  provided in the top-level COPYRIGHT file.

  Authors: Konstantin Lipnikov (version 2) (lipnikov@lanl.gov)
  Daniil Svyatskiy (dasvyat@lanl.gov)
  Ethan Coon (ATS version) (ecoon@lanl.gov)
*/

#include <vector>

#include "Epetra_FECrsGraph.h"
#include "EpetraExt_RowMatrixOut.h"

#include "errors.hh"
#include "MatrixMFD_TPFA.hh"


namespace Amanzi {
namespace Operators {

template<class T>
int FindPosition(const std::vector<T>& v, const T& value) {
  for (unsigned int i=0; i!=v.size(); ++i)
    if (v[i] == value) return i;
  return -1;
}


/* ******************************************************************
 * Calculate elemental stiffness matrices.
 ****************************************************************** */
void MatrixMFD_TPFA::CreateMFDstiffnessMatrices(
    const Teuchos::Ptr<const CompositeVector>& Krel) {
  // tag global matrices as invalid
  MarkLocalMatricesAsChanged_();

  // communicate as necessary
  if (Krel.get() && Krel->HasComponent("face"))
    Krel->ScatterMasterToGhosted("face");

  int dim = mesh_->space_dimension();
  WhetStone::MFD3D_Diffusion mfd(mesh_);
  AmanziMesh::Entity_ID_List faces;

  int ncells = mesh_->num_entities(AmanziMesh::CELL, AmanziMesh::OWNED);
  
  if (Aff_cells_.size() != ncells) {
    Aff_cells_.resize(static_cast<size_t>(ncells));
  }
  if (Afc_cells_.size() != ncells) {
    Afc_cells_.resize(static_cast<size_t>(ncells));
  }
  if (Acf_cells_.size() != ncells) {
    Acf_cells_.resize(static_cast<size_t>(ncells));
  }
  if (Acc_cells_.size() != ncells) {
    Acc_cells_.resize(static_cast<size_t>(ncells));
    Acc_ = Teuchos::rcp(new Epetra_Vector(View,mesh_->cell_map(false),&Acc_cells_[0]));
  }  

  for (int c=0; c!=ncells; ++c) {
    mesh_->cell_get_faces(c, &faces);
    int nfaces = faces.size();

    WhetStone::DenseMatrix& Mff = Mff_cells_[c];
    Teuchos::SerialDenseMatrix<int, double> Bff(nfaces,nfaces);
    Epetra_SerialDenseVector Bcf(nfaces), Bfc(nfaces);

    if (Krel == Teuchos::null ||
        (!Krel->HasComponent("cell") && !Krel->HasComponent("face"))) {
      for (int n=0; n!=nfaces; ++n) {
        Bff(n, n) = Mff(n, n);
      }
    } else if (Krel->HasComponent("cell") && !Krel->HasComponent("face")) {
      const Epetra_MultiVector& Krel_c = *Krel->ViewComponent("cell",false);

      for (int n=0; n!=nfaces; ++n) {
        Bff(n, n) = Mff(n,n) * Krel_c[0][c];
      }
    } else if (!Krel->HasComponent("cell") && Krel->HasComponent("face")) {
      const Epetra_MultiVector& Krel_f = *Krel->ViewComponent("face",true);

      for (int n=0; n!=nfaces; ++n) {
        Bff(n, n) = Mff(n,n) * Krel_f[0][faces[n]];
      }
    } else if (Krel->HasComponent("cell") && Krel->HasComponent("face")) {
      const Epetra_MultiVector& Krel_c = *Krel->ViewComponent("cell",false);
      const Epetra_MultiVector& Krel_f = *Krel->ViewComponent("face",true);

      for (int n=0; n!=nfaces; ++n) {
        Bff(n, n) = Mff(n,n) * Krel_c[0][c] * Krel_f[0][faces[n]];
      }
    }

    double matsum = 0.0;  // elimination of mass matrix
    for (int n=0; n!=nfaces; ++n) {
      double rowsum = Bff(n, n);
      double colsum = Bff(n, n);

      Bcf(n) = -colsum;
      Bfc(n) = -rowsum;
      matsum += colsum;
    }

    Aff_cells_[c] = Bff;
    Afc_cells_[c] = Bfc;
    Acf_cells_[c] = Bcf;
    Acc_cells_[c] = matsum;
  }
}


/* ******************************************************************
 * Initialize Trilinos matrices. It must be called only once.
 * If matrix is non-symmetric, we generate transpose of the matrix
 * block Afc to reuse cf_graph; otherwise, pointer Afc = Acf.
 ****************************************************************** */
void MatrixMFD_TPFA::SymbolicAssembleGlobalMatrices() {
  // get the standard matrices
  MatrixMFD::SymbolicAssembleGlobalMatrices();

  // also create a cell-cell matrix for the TPFA
  const Epetra_Map& cmap = mesh_->cell_map(false);
  const Epetra_Map& cmap_wghost = mesh_->cell_map(true);
  const Epetra_Map& fmap_wghost = mesh_->face_map(true);

  int avg_entries_row = (mesh_->space_dimension() == 2) ? MFD_QUAD_FACES : MFD_HEX_FACES;
  Epetra_FECrsGraph pp_graph(Copy, cmap, avg_entries_row + 1);

  AmanziMesh::Entity_ID_List cells;
  int cells_GID[2];

  int nfaces = mesh_->num_entities(AmanziMesh::FACE, AmanziMesh::OWNED);
  for (int f = 0; f < nfaces; f++) {
    mesh_->face_get_cells(f, AmanziMesh::USED, &cells);
    int ncells = cells.size();

    for (int n = 0; n < ncells; n++) cells_GID[n] = cmap_wghost.GID(cells[n]);

    pp_graph.InsertGlobalIndices(ncells, cells_GID, ncells, cells_GID);
  }
  pp_graph.GlobalAssemble();  // Symbolic graph is complete.

  // create global matrices
  std::vector<std::string> names(1,"face");
  std::vector<AmanziMesh::Entity_kind> locations(1,AmanziMesh::FACE);
  std::vector<int> ndofs(1,1);
  
  CompositeVectorSpace space;
  space.SetMesh(mesh_)->SetGhosted()->SetComponents(names,locations,ndofs);
  Dff_ = Teuchos::rcp(new CompositeVector(space));
  Dff_->PutScalar(0.);

  App_ = Teuchos::rcp(new Epetra_FECrsMatrix(Copy, pp_graph));
  App_->GlobalAssemble();
}

/* ******************************************************************
 * Assemble Dff, the diagonal Aff
 ****************************************************************** */
void MatrixMFD_TPFA::AssembleDff_() const {
  // Dff
  int ncells_owned = mesh_->num_entities(AmanziMesh::CELL, AmanziMesh::OWNED);
  AmanziMesh::Entity_ID_List faces;

<<<<<<< HEAD
  int c=0;
  std::cout<<"Aff\n"<<Aff_cells_[c]<<"\n";
  std::cout<<"Acc\n"<<Acc_cells_[c]<<"\n";
  std::cout<<"Afc\n"<<Acf_cells_[c]<<"\n";
  Teuchos::RCP<Epetra_MultiVector> rhs_cells_tmp = rhs_->ViewComponent("cell",false);
  std::cout<<"rhs_cell\n"<<*rhs_cells_tmp<<"\n";
  // Teuchos::RCP<Epetra_MultiVector> rhs_faces_tmp = rhs_->ViewComponent("face",false);
  // for (int i=45;i<51;i++){
  //   std::cout<<"rhs_faces "<<(*rhs_faces_tmp)[0][i]<<"\n";
  // }
  //exit(0);

  // Dff
=======
>>>>>>> 638912c7
  Epetra_MultiVector& Dff_f = *Dff_->ViewComponent("face",true);
  Dff_f.PutScalar(0.);
  for (int c=0; c!=ncells_owned; ++c) {
    mesh_->cell_get_faces(c, &faces);

    int mfaces = faces.size();
    for (int n=0; n!=mfaces; ++n) {
      int f = faces[n];
      Dff_f[0][f] += Aff_cells_[c](n, n);
    }
  }
  Dff_->GatherGhostedToMaster();

  assembled_dff_ = true;
}




/* ******************************************************************
 * Assemble elemental rhs matrices into global RHS
 ****************************************************************** */
void MatrixMFD_TPFA::AssembleRHS_() const {
  MatrixMFD::AssembleRHS_();
  if (!assembled_dff_) AssembleDff_();
  const Epetra_MultiVector& Dff_f = *Dff_->ViewComponent("face",true);

  int nfaces_owned = mesh_->num_entities(AmanziMesh::FACE, AmanziMesh::OWNED);
  Teuchos::RCP<Epetra_MultiVector> rhs_faces = rhs_->ViewComponent("face",false);
  Teuchos::RCP<Epetra_MultiVector> rhs_cells = rhs_->ViewComponent("cell",false);

  // Schur complement RHS
  for (int f=0; f!=nfaces_owned; ++f) {
    (*rhs_faces)[0][f] /= Dff_f[0][f];
  }
  ApplyAcf(*rhs_, *rhs_, -1.);
  rhs_cells->Scale(-1.);

  // std::cout<<"rhs_faces\n"<<*rhs_faces<<"\n";
  // std::cout<<"Tc\n"<<Tc<<"\n";
  // std::cout<<"rhs_cell\n"<<*rhs_cells_tmp<<"\n";
  // exit(0);


  // unscale the rhs
  for (int f=0; f!=nfaces_owned; ++f) {
    (*rhs_faces)[0][f] *= Dff_f[0][f];
  }

  assembled_rhs_ = true;
}


/* ******************************************************************
 * App is also Schur complement
 ****************************************************************** */
void MatrixMFD_TPFA::AssembleSchur_() const {
  if (!assembled_app_) AssembleApp_();
  Sff_ = App_;
  assembled_schur_ = true;
}


/* ******************************************************************
 * Convert elemental mass matrices into stiffness matrices and
 * assemble them into global matrices.
 ****************************************************************** */
void MatrixMFD_TPFA::AssembleApp_() const {
  if (!assembled_dff_) AssembleDff_();

  std::vector<std::string> names_c(1,"cell");
  std::vector<AmanziMesh::Entity_kind> locations_c(1,AmanziMesh::CELL);
  std::vector<std::string> names_f(1,"face");
  std::vector<AmanziMesh::Entity_kind> locations_f(1,AmanziMesh::FACE);
  std::vector<int> ndofs(1,1);

  AmanziMesh::Entity_ID_List faces;
  int ncells_owned = mesh_->num_entities(AmanziMesh::CELL, AmanziMesh::OWNED);

  // convert right-hand side to a cell-based vector
  const Epetra_Map& fmap_wghost = mesh_->face_map(true);
  const Epetra_Map& cmap = mesh_->cell_map(false);
  const Epetra_Map& cmap_wghost = mesh_->cell_map(true);
  Epetra_Vector Tc(cmap);
  int nfaces_owned = mesh_->num_entities(AmanziMesh::FACE, AmanziMesh::OWNED);

  // create a with-ghost copy of Acc
  CompositeVectorSpace space_c;
  space_c.SetMesh(mesh_)->SetGhosted()->SetComponents(names_c,locations_c,ndofs);
  CompositeVector Dcc(space_c);

  { // context for non-const access
    Epetra_MultiVector& Dcc_c = *Dcc.ViewComponent("cell",true);
    for (int c=0; c!=ncells_owned; ++c) Dcc_c[0][c] = (*Acc_)[c];
  }
  Dcc.ScatterMasterToGhosted();
  Epetra_MultiVector& Dcc_c = *Dcc.ViewComponent("cell",true);

  AmanziMesh::Entity_ID_List cells;
  int cells_GID[2];
  double Acf_copy[2];
  double Afc_copy[2];

  // create auxiliaty with-ghost copy of Acf_cells
  CompositeVectorSpace space_f;
  space_f.SetMesh(mesh_)->SetGhosted()->SetComponents(names_f,locations_f,ndofs);
  CompositeVector Acf_parallel(space_f);
  CompositeVector Afc_parallel(space_f);

  Epetra_MultiVector& Acf_parallel_f = *Acf_parallel.ViewComponent("face",true);
  Epetra_MultiVector& Afc_parallel_f = *Afc_parallel.ViewComponent("face",true);
  // note the PutScalar is called on MultiVector to ensure ghost entries are
  // initialized
  Acf_parallel_f.PutScalar(0.);
  Afc_parallel_f.PutScalar(0.);

  for (int c=0; c!=ncells_owned; ++c) {
    mesh_->cell_get_faces(c, &faces);

    int mfaces = faces.size();
    for (int i=0; i!=mfaces; ++i) {
      int f = faces[i];
      if (f >= nfaces_owned) Acf_parallel_f[0][f] = Acf_cells_[c][i];
      if (f >= nfaces_owned) Afc_parallel_f[0][f] = Afc_cells_[c][i];
    }
  }

  Acf_parallel.GatherGhostedToMaster();
  Afc_parallel.GatherGhostedToMaster();

  // populate the global matrix
  const Epetra_MultiVector& Dff_f = *Dff_->ViewComponent("face",true);

  App_->PutScalar(0.0);
  for (AmanziMesh::Entity_ID f=0; f!=nfaces_owned; ++f) {
    mesh_->face_get_cells(f, AmanziMesh::USED, &cells);
    int mcells = cells.size();

    // populate face-based matrix.
    Teuchos::SerialDenseMatrix<int, double> Bpp(mcells, mcells);
    for (int n=0; n!=mcells; ++n) {
      int c = cells[n];
      cells_GID[n] = cmap_wghost.GID(c);

      mesh_->cell_get_faces(c, &faces);
      Bpp(n, n) = Dcc_c[0][c] / faces.size();
      ASSERT(std::abs(Dcc_c[0][c] / faces.size()) < 1.e40);

      if (c < ncells_owned) {
        int i = FindPosition<AmanziMesh::Entity_ID>(faces, f);
        ASSERT(i>=0);
        Acf_copy[n] = Acf_cells_[c][i];
        Afc_copy[n] = Afc_cells_[c][i];
      } else {
        Acf_copy[n] = Acf_parallel_f[0][f];
        Afc_copy[n] = Afc_parallel_f[0][f];
      }
    }

    for (int n = 0; n < mcells; n++) {
      for (int m = 0; m < mcells; m++) {
        Bpp(n, m) -= Acf_copy[n] / Dff_f[0][f] * Afc_copy[m];
	ASSERT(std::abs(Acf_copy[n] / Dff_f[0][f] * Afc_copy[m]) < 1.e40);
      }
    }

    (*App_).SumIntoGlobalValues(mcells, cells_GID, Bpp.values());
  }
  (*App_).GlobalAssemble();
  assembled_app_ = true;


   std::cout<< (*Spp_);
   std::cout<<"rhs_cell\n"<<*rhs_cells<<"\n";
   // std::cout<< (*Acf_);
   //exit(0);


  // Check min
#ifdef ENABLE_DBC
  Epetra_Vector App_diag(mesh_->cell_map(false));
  App_->ExtractDiagonalCopy(App_diag);
  double minval;
  double maxval;
  App_diag.MinValue(&minval);
  App_diag.MaxValue(&maxval);
  ASSERT(std::abs(minval) < 1.e40);
  ASSERT(std::abs(maxval) < 1.e40);
#endif

  // std::stringstream filename_s;
  // filename_s << "App_" << 0 << ".txt";
  // EpetraExt::RowMatrixToMatlabFile(filename_s.str().c_str(), *App_);

}


/* ******************************************************************
 * Parallel matvec product App * Xc.
 ****************************************************************** */
int MatrixMFD_TPFA::Apply(const CompositeVector& X,
			   CompositeVector& Y) const {
  if (!assembled_app_) AssembleApp_();

  int ierr = App_->Multiply(false, *X.ViewComponent("cell",false),
                            *Y.ViewComponent("cell",false));

 

  if (Y.HasComponent("face")) {
    ApplyAfc(X, Y, 0.);
    ierr |= Y.ViewComponent("face",false)->Multiply(1.,
	 *Dff_->ViewComponent("face",false), *X.ViewComponent("face",false), 1.);
  }

  if (ierr) {
    Errors::Message msg("MatrixMFD_TPFA::Apply has failed to calculate y = A*x.");
    Exceptions::amanzi_throw(msg);
  }
  return ierr;
}

// Apply, for the cell-only system
int MatrixMFD_TPFA::Apply(const Epetra_MultiVector& X, Epetra_MultiVector& Y) const {
  if (!assembled_app_) AssembleApp_();

  int ierr = App_->Multiply(false, X, Y);
  if (ierr) {
    Errors::Message msg("MatrixMFD_TPFA::Apply has failed to calculate y = A*x.");
    Exceptions::amanzi_throw(msg);
  }
  return ierr;
}




int MatrixMFD_TPFA::ApplyInverse(const CompositeVector& X,
				 CompositeVector& Y) const {
  if (!assembled_schur_) {
    AssembleSchur_();
    UpdatePreconditioner_();
  }

  if (S_pc_ == Teuchos::null) {
    Errors::Message msg("MatrixMFD_TPFA::ApplyInverse called but no preconditioner sublist was provided");
    Exceptions::amanzi_throw(msg);
  }

  // Solve the Schur complement system App * Yc = Xc.
  int ierr = 0;
  const Epetra_MultiVector& Xc = *X.ViewComponent("cell",false);
  Epetra_MultiVector Tc(Xc);

  // Solve the pp system
  ierr = S_pc_->ApplyInverse(Xc, Tc);
  ASSERT(!ierr);

  *Y.ViewComponent("cell",false) = Tc;

  if (ierr) {
    Errors::Message msg("MatrixMFD_TPFA::ApplyInverse has failed in calculating y = inv(A)*x.");
    Exceptions::amanzi_throw(msg);
  }

  // Update the faces
  if (Y.HasComponent("face")) {
    const Epetra_MultiVector& Xf = *X.ViewComponent("face", false);
    const Epetra_MultiVector& Dff_f = *Dff_->ViewComponent("face",false);

<<<<<<< HEAD
    Afc_->Multiply(true, Tc, Yf);  // Afc is kept in the transpose form.



=======
    ierr |= ApplyAfc_(Tc, Y, 0.);  // Afc is kept in the transpose form.
    ASSERT(!ierr);
    Epetra_MultiVector& Yf = *Y.ViewComponent("face", false);
>>>>>>> 638912c7
    Yf.Update(1., Xf, -1.);

    int nfaces = Yf.MyLength();
    for (int f=0; f!=nfaces; ++f) {
      Yf[0][f] /= Dff_f[0][f];
    }
  }
  // std::cout<<*X.ViewComponent("cell",false)<<*Y.ViewComponent("cell",false);
  // std::cout<<*X.ViewComponent("face",false)<<*Y.ViewComponent("face",false);


  // CompositeVector Z(X);

  // Z.PutScalar(0.);
  // Apply(Y,Z);

  // std::cout<<*Z.ViewComponent("cell",false)<<*Z.ViewComponent("boundary_face",false);




  //  exit(0);


  return ierr;
}


void MatrixMFD_TPFA::UpdateConsistentFaceConstraints(
    const Teuchos::Ptr<CompositeVector>& u) {
  if (!assembled_rhs_) AssembleRHS_();
  if (!assembled_dff_) AssembleDff_();

  Teuchos::Ptr<const CompositeVector> rhs = rhs_.ptr();
  const Epetra_MultiVector& rhs_f = *rhs->ViewComponent("face", false);

  Teuchos::RCP<CompositeVector> work =
      Teuchos::rcp(new CompositeVector(*rhs_));

  ApplyAfc(*u, *work, 0.);  // Afc is kept in the transpose form.
  Epetra_MultiVector& work_f = *work->ViewComponent("face",false);
  work_f.Update(1.0, rhs_f, -1.0);

  Teuchos::Ptr<const CompositeVector> Dff = Dff_.ptr();
  const Epetra_MultiVector& Dff_f = *Dff->ViewComponent("face",false);

  Epetra_MultiVector& uf = *u->ViewComponent("face",false);
  for (int f=0; f!=uf.MyLength(); ++f) {
    uf[0][f] = work_f[0][f] / Dff_f[0][f];
  }
}

void MatrixMFD_TPFA::UpdateConsistentFaceCorrection(const CompositeVector& u,
    const Teuchos::Ptr<CompositeVector>& Pu) {
  if (!assembled_rhs_) AssembleRHS_();
  if (!assembled_dff_) AssembleDff_();

  ApplyAfc(*Pu, *Pu, 0.);
  Epetra_MultiVector& Pu_f = *Pu->ViewComponent("face",false);
  Pu_f.Update(1., *u.ViewComponent("face",false), -1);

  Teuchos::Ptr<const CompositeVector> Dff = Dff_.ptr();
  const Epetra_MultiVector& Dff_f = *Dff->ViewComponent("face",false);

  for (int f=0; f!=Pu_f.MyLength(); ++f) {
    Pu_f[0][f] /= Dff_f[0][f];
  }
}


// MANY ASSUMPTIONS!  THIS IS NOT GENERAL!
// -- K_abs = 1
// -- upwinding is potential difference, with height overlap
void MatrixMFD_TPFA::AnalyticJacobian(const Upwinding& upwinding,
				      const Teuchos::Ptr<State>& S,
				      std::string potential_key,
				      const CompositeVector& dconductivity,
				      const std::vector<MatrixBC>& bc_markers,
				      const std::vector<double>& bc_values) {
  if (!assembled_app_) AssembleApp_();

  // maps and counts
  AmanziMesh::Entity_ID_List faces;
  int ncells_owned = mesh_->num_entities(AmanziMesh::CELL, AmanziMesh::OWNED);
  int nfaces_owned = mesh_->num_entities(AmanziMesh::FACE, AmanziMesh::OWNED);
  const Epetra_Map& cmap_wghost = mesh_->cell_map(true);

  // local work arrays
  AmanziMesh::Entity_ID_List cells;
  int cells_GID[2];
  int ierr = 0;

  // Get the derivatives
  std::vector<Teuchos::RCP<Teuchos::SerialDenseMatrix<int, double> > > Jpp_faces;
  upwinding.UpdateDerivatives(S, potential_key, dconductivity, bc_markers, bc_values, &Jpp_faces);
  ASSERT(Jpp_faces.size() == nfaces_owned);

  // Assemble into App
  for (unsigned int f=0; f!=nfaces_owned; ++f) {
    mesh_->face_get_cells(f, AmanziMesh::USED, &cells);

    int mcells = cells.size();
    for (int n=0; n!=mcells; ++n) {
      cells_GID[n] = cmap_wghost.GID(cells[n]);
    }
    ierr = (*App_).SumIntoGlobalValues(mcells, cells_GID, Jpp_faces[f]->values());
    ASSERT(!ierr);
  }

  // finish assembly
  ierr = App_->GlobalAssemble();
  ASSERT(!ierr);
}

}  // namespace AmanziFlow
}  // namespace Amanzi<|MERGE_RESOLUTION|>--- conflicted
+++ resolved
@@ -168,7 +168,6 @@
   int ncells_owned = mesh_->num_entities(AmanziMesh::CELL, AmanziMesh::OWNED);
   AmanziMesh::Entity_ID_List faces;
 
-<<<<<<< HEAD
   int c=0;
   std::cout<<"Aff\n"<<Aff_cells_[c]<<"\n";
   std::cout<<"Acc\n"<<Acc_cells_[c]<<"\n";
@@ -181,9 +180,6 @@
   // }
   //exit(0);
 
-  // Dff
-=======
->>>>>>> 638912c7
   Epetra_MultiVector& Dff_f = *Dff_->ViewComponent("face",true);
   Dff_f.PutScalar(0.);
   for (int c=0; c!=ncells_owned; ++c) {
@@ -454,16 +450,10 @@
     const Epetra_MultiVector& Xf = *X.ViewComponent("face", false);
     const Epetra_MultiVector& Dff_f = *Dff_->ViewComponent("face",false);
 
-<<<<<<< HEAD
-    Afc_->Multiply(true, Tc, Yf);  // Afc is kept in the transpose form.
-
-
-
-=======
     ierr |= ApplyAfc_(Tc, Y, 0.);  // Afc is kept in the transpose form.
     ASSERT(!ierr);
     Epetra_MultiVector& Yf = *Y.ViewComponent("face", false);
->>>>>>> 638912c7
+
     Yf.Update(1., Xf, -1.);
 
     int nfaces = Yf.MyLength();
