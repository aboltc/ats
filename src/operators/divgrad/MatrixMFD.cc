--- conflicted
+++ resolved
@@ -1,2014 +1,1058 @@
-<<<<<<< HEAD
-/*
-  This is the flow component of the Amanzi code.
-  License: BSD
-  Authors: Konstantin Lipnikov (version 2) (lipnikov@lanl.gov)
-*/
-
-#include "Teuchos_LAPACK.hpp"
-#include "Epetra_FECrsGraph.h"
-#include "EpetraExt_RowMatrixOut.h"
-
-#include "errors.hh"
-#include "MatrixMFD.hh"
-
-namespace Amanzi {
-namespace Operators {
-
-/* ******************************************************************
- * Constructor
- ****************************************************************** */
-MatrixMFD::MatrixMFD(Teuchos::ParameterList& plist,
-                     const Teuchos::RCP<const AmanziMesh::Mesh>& mesh) :
-    plist_(plist),
-    mesh_(mesh),
-    flag_symmetry_(false),
-    assembled_operator_(false),
-    assembled_schur_(false),
-    method_(MFD3D_NULL) 
-{
-  InitializeFromPList_();
-}
-
-
-/* ******************************************************************
- * Copy constructor
- ****************************************************************** */
-MatrixMFD::MatrixMFD(const MatrixMFD& other) :
-    plist_(other.plist_),
-    mesh_(other.mesh_),
-    flag_symmetry_(other.flag_symmetry_),
-    assembled_operator_(false),
-    assembled_schur_(false),
-    method_(other.method_)
-{
-  InitializeFromPList_();
-}
-
-
-/* ******************************************************************
- * Initialization of method, solver, etc.
- ****************************************************************** */
-void MatrixMFD::InitializeFromPList_() {
-  std::string methodstring = plist_.get<std::string>("MFD method");
-  method_ = MFD3D_NULL;
-
-  std::cout << methodstring <<"\n";
-
-  // standard MFD
-  if (methodstring == "monotone mfd hex") {  // two monotone methods
-    method_ = MFD3D_HEXAHEDRA_MONOTONE;
-  } else if (methodstring == "monotone mfd") {
-    method_ = MFD3D_POLYHEDRA_MONOTONE;
-  } else if (methodstring == "support operator") {
-    method_ = MFD3D_SUPPORT_OPERATOR;
-  } else if (methodstring == "two point flux approximation") {
-    method_ = MFD3D_TPFA;
-  } else if (methodstring == "finite volume") {
-    method_ = FV_TPFA;
-  } else if (methodstring == "optimized mfd") {
-    method_ = MFD3D_OPTIMIZED;
-  } else if (methodstring == "optimized mfd scaled") {
-    method_ = MFD3D_OPTIMIZED_SCALED;
-  } else if (methodstring == "mfd") {  // first basic mfd
-    method_ = MFD3D_POLYHEDRA;
-  } else if (methodstring == "mfd scaled") {  // second basic mfd
-    method_ = MFD3D_POLYHEDRA_SCALED;
-  } else {
-    Errors::Message msg("MatrixMFD: unexpected discretization method");
-    Exceptions::amanzi_throw(msg);
-  }
-
-  // vector space
-  std::vector<std::string> names;
-    std::vector<AmanziMesh::Entity_kind> locations;
-  if ( method_ != FV_TPFA){
-    names.push_back("cell"); names.push_back("face");
-    locations.push_back(AmanziMesh::CELL); locations.push_back(AmanziMesh::FACE);
-  }
-  else {
-    names.push_back("cell"); names.push_back("boundary_face");
-    locations.push_back(AmanziMesh::CELL); locations.push_back(AmanziMesh::BOUNDARY_FACE);
-  }
-  std::vector<int> ndofs(2,1);
-
-  space_ = Teuchos::rcp(new CompositeVectorSpace());
-  space_->SetMesh(mesh_)->SetComponents(names,locations,ndofs);
-
-  // preconditioner
-  if (plist_.isSublist("preconditioner")) {
-    Teuchos::ParameterList pc_list = plist_.sublist("preconditioner");
-    AmanziPreconditioners::PreconditionerFactory pc_fac;
-    S_pc_ = pc_fac.Create(pc_list);
-  }
-
-  // verbose object
-  vo_ = Teuchos::rcp(new VerboseObject("MatrixMFD", plist_));
-
-}
-
-
-// main computational methods
-/* ******************************************************************
- * Calculate elemental inverse mass matrices.
- ****************************************************************** */
-void MatrixMFD::CreateMFDmassMatrices(
-    const Teuchos::Ptr<std::vector<WhetStone::Tensor> >& K) {
-  // tag global matrices as invalid
-  assembled_schur_ = false;
-  assembled_operator_ = false;
-
-  int dim = mesh_->space_dimension();
-  WhetStone::MFD3D_Diffusion mfd(mesh_);
-  //  AmanziMesh::Entity_ID_List faces;
-
-  int ncells = mesh_->num_entities(AmanziMesh::CELL, AmanziMesh::OWNED);
-
-  if (Mff_cells_.size() != ncells) {
-   Mff_cells_.resize(static_cast<size_t>(ncells));
-  }
-
-  int ok;
-  nokay_ = npassed_ = 0;
-
-  WhetStone::Tensor Kc;
-  if (K == Teuchos::null) {
-    Kc.init(mesh_->space_dimension(), 1);
-    Kc(0,0) = 1.0;
-  }
-
-  //int ncells = mesh_->num_entities(AmanziMesh::CELL, AmanziMesh::OWNED);
-  for (int c=0; c!=ncells; ++c) {
-    int nfaces = mesh_->cell_get_num_faces(c);
-
-    WhetStone::DenseMatrix Mff(nfaces, nfaces);
-
-    if (K != Teuchos::null) {
-      Kc = (*K)[c];
-    }
-
-    if (method_ == MFD3D_POLYHEDRA_SCALED) {
-      ok = mfd.MassMatrixInverseScaled(c, Kc, Mff);
-    } else if (method_ == MFD3D_POLYHEDRA_MONOTONE) {
-      ok = mfd.MassMatrixInverseMMatrix(c, Kc, Mff);
-      if (ok == WhetStone::WHETSTONE_ELEMENTAL_MATRIX_WRONG) {
-        ok = mfd.MassMatrixInverseTPFA(c, Kc, Mff);
-        nokay_--;
-        npassed_++;
-      } 
-    } else if (method_ == MFD3D_POLYHEDRA) {
-      ok = mfd.MassMatrixInverse(c, Kc, Mff);
-    } else if (method_ == MFD3D_OPTIMIZED_SCALED) {
-      ok = mfd.MassMatrixInverseOptimizedScaled(c, Kc, Mff);
-    } else if (method_ == MFD3D_OPTIMIZED) {
-      ok = mfd.MassMatrixInverseOptimized(c, Kc, Mff);
-    } else if (method_ == MFD3D_HEXAHEDRA_MONOTONE) {
-      if ((nfaces == 6 && dim == 3) || (nfaces == 4 && dim == 2))
-        ok = mfd.MassMatrixInverseMMatrixHex(c, Kc, Mff);
-      else
-        ok = mfd.MassMatrixInverse(c, Kc, Mff);
-    } else if (method_ == MFD3D_TPFA) {
-      ok = mfd.MassMatrixInverseTPFA(c, Kc, Mff);
-    } else if (method_ == MFD3D_SUPPORT_OPERATOR) {
-      ok = mfd.MassMatrixInverseSO(c, Kc, Mff);
-    } else {
-      Errors::Message msg("MatrixMFD: unexpected discretization methods (contact lipnikov@lanl.gov).");
-      Exceptions::amanzi_throw(msg);
-    }
-    
-    Mff_cells_[c] = Mff;
-    
-    if (ok == WhetStone::WHETSTONE_ELEMENTAL_MATRIX_FAILED) {
-      Errors::Message msg("Matrix_MFD: unexpected failure of LAPACK in WhetStone.");
-      Exceptions::amanzi_throw(msg);
-    }
-
-    if (ok == WhetStone::WHETSTONE_ELEMENTAL_MATRIX_OK) nokay_++;
-    if (ok == WhetStone::WHETSTONE_ELEMENTAL_MATRIX_PASSED) npassed_++;
-  }
-
-  // sum up the numbers across processors
-  int nokay_tmp = nokay_, npassed_tmp = npassed_;
-  Comm().SumAll(&nokay_tmp, &nokay_, 1);
-  Comm().SumAll(&npassed_tmp, &npassed_, 1);
-}
-
-
-/* ******************************************************************
- * Calculate elemental stiffness matrices.
- ****************************************************************** */
-void MatrixMFD::CreateMFDstiffnessMatrices(
-    const Teuchos::Ptr<const CompositeVector>& Krel) {
-  // tag global matrices as invalid
-  assembled_schur_ = false;
-  assembled_operator_ = false;
-
-  // communicate as necessary
-  if (Krel.get() && Krel->HasComponent("face"))
-    Krel->ScatterMasterToGhosted("face");
-
-  int dim = mesh_->space_dimension();
-  WhetStone::MFD3D_Diffusion mfd(mesh_);
-  AmanziMesh::Entity_ID_List faces;
-
-  int ncells = mesh_->num_entities(AmanziMesh::CELL, AmanziMesh::OWNED);
-  
-  if (Aff_cells_.size() != ncells) {
-    Aff_cells_.resize(static_cast<size_t>(ncells));
-  }
-  if (Afc_cells_.size() != ncells) {
-    Afc_cells_.resize(static_cast<size_t>(ncells));
-  }
-  if (Acf_cells_.size() != ncells) {
-    Acf_cells_.resize(static_cast<size_t>(ncells));
-  }
-  if (Acc_cells_.size() != ncells) {
-    Acc_cells_.resize(static_cast<size_t>(ncells));
-  }
-
-  for (int c=0; c!=ncells; ++c) {
-    int nfaces = mesh_->cell_get_num_faces(c);
-
-    WhetStone::DenseMatrix& Mff = Mff_cells_[c];
-    Teuchos::SerialDenseMatrix<int, double> Bff(nfaces,nfaces);
-    Epetra_SerialDenseVector Bcf(nfaces), Bfc(nfaces);
-
-    if (Krel == Teuchos::null ||
-        (!Krel->HasComponent("cell") && !Krel->HasComponent("face"))) {
-      for (int n=0; n!=nfaces; ++n) {
-        for (int m=0; m!=nfaces; ++m) {
-          Bff(m, n) = Mff(m,n);
-        }
-      }
-    } else if (Krel->HasComponent("cell") && !Krel->HasComponent("face")) {
-      const Epetra_MultiVector& Krel_c = *Krel->ViewComponent("cell",false);
-
-      for (int n=0; n!=nfaces; ++n) {
-        for (int m=0; m!=nfaces; ++m) {
-          Bff(m, n) = Mff(m,n) * Krel_c[0][c];
-        }
-      }
-    } else if (!Krel->HasComponent("cell") && Krel->HasComponent("face")) {
-      const Epetra_MultiVector& Krel_f = *Krel->ViewComponent("face",true);
-
-      mesh_->cell_get_faces(c, &faces);
-
-      for (int m=0; m!=nfaces; ++m) {
-        AmanziMesh::Entity_ID f = faces[m];
-        for (int n=0; n!=nfaces; ++n) {
-          Bff(m, n) = Mff(m,n) * Krel_f[0][f];
-        }
-      }
-    } else if (Krel->HasComponent("cell") && Krel->HasComponent("face")) {
-      const Epetra_MultiVector& Krel_f = *Krel->ViewComponent("face",true);
-      const Epetra_MultiVector& Krel_c = *Krel->ViewComponent("cell",false);
-
-      mesh_->cell_get_faces(c, &faces);
-
-      for (int m=0; m!=nfaces; ++m) {
-        AmanziMesh::Entity_ID f = faces[m];
-        for (int n=0; n!=nfaces; ++n) {
-          Bff(m, n) = Mff(m,n) * Krel_c[0][c] * Krel_f[0][f];
-        }
-      }
-    }
-
-    double matsum = 0.0;
-    for (int n=0; n!=nfaces; ++n) {
-      double rowsum = 0.0;
-      double colsum = 0.0;
-      
-      for (int m=0; m!=nfaces; ++m) {
-        colsum += Bff(m, n);
-	rowsum += Bff(n, m);
-      }
-      
-      Bcf(n) = -colsum;
-      Bfc(n) = -rowsum;
-      matsum += colsum;
-    }
-    
-    Aff_cells_[c] = Bff;
-    Afc_cells_[c] = Bfc;
-    Acf_cells_[c] = Bcf;
-    Acc_cells_[c] = matsum;
-  }
-}
-
-
-/* ******************************************************************
- * Create elemental rhs vectors.
- ****************************************************************** */
-void MatrixMFD::CreateMFDrhsVectors() {
-  
-  int ncells = mesh_->num_entities(AmanziMesh::CELL, AmanziMesh::OWNED);
-  
-  if (Ff_cells_.size() != ncells) {
-    Ff_cells_.resize(static_cast<size_t>(ncells));
-  }
-  if (Fc_cells_.size() != ncells) {
-    Fc_cells_.resize(static_cast<size_t>(ncells));
-  }
-
-  for (int c=0; c!=ncells; ++c) {
-    int nfaces = mesh_->cell_get_num_faces(c);
-
-    Epetra_SerialDenseVector Ff(nfaces);  // Entries are initilaized to 0.0.
-    double Fc = 0.0;
-
-    Ff_cells_[c] = Ff;
-    Fc_cells_[c] = Fc;
-  }
-}
-
-
-/* ******************************************************************
- * Applies boundary conditions to elemental stiffness matrices and
- * adds contributions to elemental rigth-hand-sides.
- ****************************************************************** */
-void MatrixMFD::ApplyBoundaryConditions(const std::vector<MatrixBC>& bc_markers,
-					const std::vector<double>& bc_values, bool ADD_BC_FLUX) {
-  // tag global matrices as invalid
-  assembled_schur_ = false;
-  assembled_operator_ = false;
-
-  int ncells = mesh_->num_entities(AmanziMesh::CELL, AmanziMesh::OWNED);
-  int nfaces = mesh_->num_entities(AmanziMesh::FACE, AmanziMesh::OWNED);
-  AmanziMesh::Entity_ID_List faces;
-  AmanziMesh::Entity_ID_List cells;
-
-  for (int c=0; c!=ncells; ++c) {
-    mesh_->cell_get_faces(c, &faces);
-    int nfaces = faces.size();
-
-    Teuchos::SerialDenseMatrix<int, double>& Bff = Aff_cells_[c];
-    Epetra_SerialDenseVector& Bfc = Afc_cells_[c];
-    Epetra_SerialDenseVector& Bcf = Acf_cells_[c];
-
-    Epetra_SerialDenseVector& Ff = Ff_cells_[c];
-    double& Fc = Fc_cells_[c];
-
-    for (int n=0; n!=nfaces; ++n) {
-      int f=faces[n];
-      if (bc_markers[f] == MATRIX_BC_DIRICHLET) {
-        for (int m=0; m!=nfaces; ++m) {
-          Ff[m] -= Bff(m, n) * bc_values[f];
-          Bff(n, m) = Bff(m, n) = 0.0;
-        }
-        Fc -= Bcf(n) * bc_values[f];
-
-        Bcf(n) = Bfc(n) = 0.0;
-
-        Bff(n, n) = 1.0;
-        Ff[n] = bc_values[f];
-      } else if ((bc_markers[f] == MATRIX_BC_FLUX)&&(ADD_BC_FLUX)) {
-        Ff[n] -= bc_values[f] * mesh_->face_area(f);
-      }
-    }
-  }
-}
-
-
-/* ******************************************************************
- * Initialize global matrices.
- *
- * This likely should only be called once.
- * If matrix is non-symmetric, we generate transpose of the matrix
- * block Afc_ to reuse cf_graph; otherwise, pointer Afc_ = Acf_.
- ****************************************************************** */
-void MatrixMFD::SymbolicAssembleGlobalMatrices() {
-  const Epetra_Map& cmap = mesh_->cell_map(false);
-  const Epetra_Map& fmap = mesh_->face_map(false);
-  const Epetra_Map& fmap_wghost = mesh_->face_map(true);
-
-  int avg_entries_row = (mesh_->space_dimension() == 2) ? MFD_QUAD_FACES : MFD_HEX_FACES;
-
-  // allocate the graphs
-  Teuchos::RCP<Epetra_CrsGraph> cf_graph =
-      Teuchos::rcp(new Epetra_CrsGraph(Copy, cmap, fmap_wghost, avg_entries_row, false));
-  Teuchos::RCP<Epetra_FECrsGraph> ff_graph =
-      Teuchos::rcp(new Epetra_FECrsGraph(Copy, fmap, 2*avg_entries_row));
-
-  // fill the graphs
-  FillMatrixGraphs_(cf_graph.ptr(), ff_graph.ptr());
-
-  // assemble the graphs
-  int ierr = cf_graph->FillComplete(fmap, cmap);
-  ASSERT(!ierr);
-  ierr = ff_graph->GlobalAssemble();  // Symbolic graph is complete.
-  ASSERT(!ierr);
-
-  // allocate the matrices
-  CreateMatrices_(*cf_graph, *ff_graph);
-}
-
-
-/* ******************************************************************
- * Fill sparsity structure graphs of global matrices (only done once)
- ****************************************************************** */
-void MatrixMFD::FillMatrixGraphs_(const Teuchos::Ptr<Epetra_CrsGraph> cf_graph,
-          const Teuchos::Ptr<Epetra_FECrsGraph> ff_graph) {
-  const Epetra_Map& cmap = mesh_->cell_map(false);
-  const Epetra_Map& fmap = mesh_->face_map(false);
-  const Epetra_Map& fmap_wghost = mesh_->face_map(true);
-
-  AmanziMesh::Entity_ID_List faces;
-  int faces_LID[MFD_MAX_FACES];  // Contigious memory is required.
-  int faces_GID[MFD_MAX_FACES];
-
-  // fill the graphs
-  int ncells = mesh_->num_entities(AmanziMesh::CELL, AmanziMesh::OWNED);
-  for (int c=0; c!=ncells; ++c) {
-    mesh_->cell_get_faces(c, &faces);
-    int nfaces = faces.size();
-
-    for (int n=0; n!=nfaces; ++n) {
-      //     faces_LID[n] = faces[n];
-      //      faces_GID[n] = fmap_wghost.GID(faces_LID[n]);
-      faces_GID[n] = fmap_wghost.GID(faces[n]);
-    }
-    //    cf_graph->InsertMyIndices(c, nfaces, faces_LID);
-    cf_graph->InsertMyIndices(c, nfaces, &(faces[0]));
-    ff_graph->InsertGlobalIndices(nfaces, faces_GID, nfaces, faces_GID);
-  }
-}
-
-
-/* ******************************************************************
- * Allocate global matrices
- ****************************************************************** */
-void MatrixMFD::CreateMatrices_(const Epetra_CrsGraph& cf_graph,
-        const Epetra_FECrsGraph& ff_graph) {
-  // create global matrices
-  const Epetra_Map& cmap = mesh_->cell_map(false);
-  Acc_ = Teuchos::rcp(new Epetra_Vector(cmap));
-
-  Acf_ = Teuchos::rcp(new Epetra_CrsMatrix(Copy, cf_graph));
-  Aff_ = Teuchos::rcp(new Epetra_FECrsMatrix(Copy, ff_graph));
-  Sff_ = Teuchos::rcp(new Epetra_FECrsMatrix(Copy, ff_graph));
-  Aff_->GlobalAssemble();
-  Sff_->GlobalAssemble();
-
-  if (symmetric()) {
-    Afc_ = Acf_;
-  } else {
-    Afc_ = Teuchos::rcp(new Epetra_CrsMatrix(Copy, cf_graph));
-  }
-
-  // create the RHS
-  std::vector<std::string> names(2);
-  names[0] = "cell";
-  names[1] = "face";
-
-  std::vector<AmanziMesh::Entity_kind> locations(2);
-  locations[0] = AmanziMesh::CELL;
-  locations[1] = AmanziMesh::FACE;
-
-  std::vector<int> num_dofs(2,1);
-  CompositeVectorSpace space;
-  space.SetMesh(mesh_)->SetGhosted()->SetComponents(names,locations,num_dofs);
-  rhs_ = Teuchos::rcp(new CompositeVector(space));
-}
-
-
-/* ******************************************************************
- * Assemble global matrices from local matrices.
- *
- * Convert elemental mass matrices into stiffness matrices and
- * assemble them into four global matrices.
- * We need an auxiliary GHOST-based vector to assemble the RHS.
- *
- * Precondition: SymbolicAssembleGlobalMatrices() has been called.
- ****************************************************************** */
-void MatrixMFD::AssembleGlobalMatrices() {
-  ASSERT(Aff_.get()); // precondition: matrices have been created
-
-  // reinitialize to zero if adding
-  Aff_->PutScalar(0.0);
-
-  rhs_->ViewComponent("face", true)->PutScalar(0.0);
-  Epetra_MultiVector& rhs_c = *rhs_->ViewComponent("cell", false);
-  Epetra_MultiVector& rhs_f = *rhs_->ViewComponent("face", true);
-
-  // loop over cells and fill
-  const Epetra_Map& fmap_wghost = mesh_->face_map(true);
-  int faces_LID[MFD_MAX_FACES];
-  int faces_GID[MFD_MAX_FACES];
-
-  int ncells = mesh_->num_entities(AmanziMesh::CELL, AmanziMesh::OWNED);
-  for (int c=0; c!=ncells; ++c) {
-    AmanziMesh::Entity_ID_List faces;
-    mesh_->cell_get_faces(c, &faces);
-    int nfaces = faces.size();
-
-    // assemble rhs (and simultaneously get GIDs of faces
-    rhs_c[0][c] = Fc_cells_[c];
-    for (int n=0; n!=nfaces; ++n) {
-      AmanziMesh::Entity_ID f = faces[n];
-
-      rhs_f[0][f] += Ff_cells_[c][n];
-
-      faces_GID[n] = fmap_wghost.GID(f);
-    }
-
-    //    for (int n=0; n!=nfaces; ++n) {
-      //      faces_LID[n] = faces[n];
-      //      faces_GID[n] = fmap_wghost.GID(faces_LID[n]);
-    //    }
-
-    // assemble matrices
-    (*Acc_)[c] = Acc_cells_[c];
-    (*Acf_).ReplaceMyValues(c, nfaces, Acf_cells_[c].Values(), &(faces[0]));
-    if (!symmetric()) {
-      (*Afc_).ReplaceMyValues(c, nfaces, Afc_cells_[c].Values(), &(faces[0]));
-    }
-    (*Aff_).SumIntoGlobalValues(nfaces, faces_GID, Aff_cells_[c].values());
-
-  }
-
-  // communicate
-  (*Aff_).GlobalAssemble();
-  rhs_->GatherGhostedToMaster("face");
-
-  // tag matrices as assembled
-  assembled_operator_ = true;
-}
-
-
-/* ******************************************************************
- * Compute the face Schur complement of 2x2 block matrix.
- ****************************************************************** */
-void MatrixMFD::ComputeSchurComplement(const std::vector<MatrixBC>& bc_markers,
-        const std::vector<double>& bc_values) {
-  // initialize to zero
-  Sff_->PutScalar(0.0);
-
-  // loop over cells and assemble
-  AmanziMesh::Entity_ID_List faces_LID;
-  int ncells = mesh_->num_entities(AmanziMesh::CELL, AmanziMesh::OWNED);
-
-  for (int c=0; c!=ncells; ++c) {
-    mesh_->cell_get_faces(c, &faces_LID);
-    int nfaces = faces_LID.size();
-    Epetra_SerialDenseMatrix Tff(nfaces, nfaces); // T implies local S
-    Epetra_SerialDenseVector& Bcf = Acf_cells_[c];
-    Epetra_SerialDenseVector& Bfc = Afc_cells_[c];
-
-    for (int n=0; n!=nfaces; ++n) {
-      for (int m=0; m!=nfaces; ++m) {
-        Tff(n, m) = Aff_cells_[c](n, m) - Bfc[n] * Bcf[m] / (*Acc_)[c];
-      }
-    }
-
-    for (int n=0; n!=nfaces; ++n) {  // boundary conditions
-      int f=faces_LID[n];
-      if (bc_markers[f] == MATRIX_BC_DIRICHLET) {
-        for (int m=0; m!=nfaces; ++m) Tff(n, m) = Tff(m, n) = 0.0;
-        Tff(n, n) = 1.0;
-      }
-    }
-
-    Epetra_IntSerialDenseVector faces_GID(nfaces);
-    for (int n=0; n!=nfaces; ++n) faces_GID[n] = (*Acf_).ColMap().GID(faces_LID[n]);
-    (*Sff_).SumIntoGlobalValues(faces_GID, Tff);
-  }
-  (*Sff_).GlobalAssemble();
-
-  // tag matrices as assembled
-  assembled_schur_ = true;
-
-}
-
-
-/* ******************************************************************
- * Parallel matvec product Y <-- A * X.
- ****************************************************************** */
-int MatrixMFD::Apply(const CompositeVector& X,
-                      CompositeVector& Y) const {
-  AssertAssembledOperator_or_die_();
-
-  int ierr;
-
-  // Face unknowns:  Yf = Aff_ * Xf + Afc_ * Xc
-  ierr = (*Aff_).Multiply(false, *X.ViewComponent("face",false),
-                          *Y.ViewComponent("face", false));
-
-  Epetra_MultiVector Tf(*Y.ViewComponent("face", false));
-  ierr |= (*Afc_).Multiply(true, *X.ViewComponent("cell",false), Tf);
-  Y.ViewComponent("face",false)->Update(1.0, Tf, 1.0);
-
-  // Cell unknowns:  Yc = Acf_ * Xf + Acc_ * Xc
-  ierr |= (*Acf_).Multiply(false, *X.ViewComponent("face", false),
-                           *Y.ViewComponent("cell", false));
-  ierr |= Y.ViewComponent("cell", false)->Multiply(1.0, *Acc_,
-          *X.ViewComponent("cell", false), 1.0);
-
-  if (ierr) {
-    Errors::Message msg("MatrixMFD::Apply has failed to calculate Y = inv(A) * X.");
-    Exceptions::amanzi_throw(msg);
-  }
-  return ierr;
-}
-
-
-/* ******************************************************************
- * Parallel solve, Y <-- A^-1 X
- ****************************************************************** */
-int MatrixMFD::ApplyInverse(const CompositeVector& X,
-                             CompositeVector& Y) const {
-  AssertAssembledOperator_or_die_();
-  AssertAssembledSchur_or_die_();
-
-  if (S_pc_ == Teuchos::null) {
-    Errors::Message msg("MatrixMFD::ApplyInverse called but no preconditioner sublist was provided");
-    Exceptions::amanzi_throw(msg);
-  }
-
-  // Temporary cell and face vectors.
-  Epetra_MultiVector Tc(*Y.ViewComponent("cell", false));
-  Epetra_MultiVector Tf(*Y.ViewComponent("face", false));
-
-  // FORWARD ELIMINATION:  Tf = Xf - Afc_ inv(Acc_) Xc
-  int ierr;
-  ierr  = Tc.ReciprocalMultiply(1.0, *Acc_, *X.ViewComponent("cell", false), 0.0);
-  ASSERT(!ierr);
-
-  ierr |= (*Afc_).Multiply(true, Tc, Tf);  // Afc_ is kept in transpose form
-  ASSERT(!ierr);
-
-  Tf.Update(1.0, *X.ViewComponent("face", false), -1.0);
-
-  // Solve the Schur complement system Sff_ * Yf = Tf.
-  ierr = S_pc_->ApplyInverse(Tf, *Y.ViewComponent("face",false));
-  ASSERT(!ierr);
-
-  // BACKWARD SUBSTITUTION:  Yc = inv(Acc_) (Xc - Acf_ Yf)
-  ierr |= (*Acf_).Multiply(false, *Y.ViewComponent("face", false), Tc);  // It performs the required parallel communications.
-  ASSERT(!ierr);
-
-  Tc.Update(1.0, *X.ViewComponent("cell", false), -1.0);
-  ierr |= Y.ViewComponent("cell", false)->ReciprocalMultiply(1.0, *Acc_, Tc, 0.0);
-
-  if (ierr) {
-    Errors::Message msg("MatrixMFD::ApplyInverse has failed in calculating y = A*x.");
-    Exceptions::amanzi_throw(msg);
-  }
-
-  return ierr;
-}
-
-
-/* ******************************************************************
- * Linear algebra operations with matrices: r = f - A * x
- ****************************************************************** */
-void MatrixMFD::ComputeResidual(const CompositeVector& solution,
-        const Teuchos::Ptr<CompositeVector>& residual) const {
-  Apply(solution, *residual);
-  residual->Update(1.0, *rhs_, -1.0);
-
-}
-
-
-/* ******************************************************************
- * Linear algebra operations with matrices: r = A * x - f
- ****************************************************************** */
-void MatrixMFD::ComputeNegativeResidual(const CompositeVector& solution,
-        const Teuchos::Ptr<CompositeVector>& residual) const {
-  Apply(solution, *residual);
-  std::cout<<"solut cell\n"<<*solution.ViewComponent("cell", false)<<"\n";
-  std::cout<<"solut face\n"<<*solution.ViewComponent("face", false)<<"\n";
-  //std::cout<<"resid\n"<<*(*residual).ViewComponent("cell", false)<<"\n";
-  std::cout<<"resid\n"<<*(*residual).ViewComponent("cell", false)<<"\n";
-  residual->Update(-1.0, *rhs_, 1.0);
-  std::cout<<"rhs\n"<<*(*rhs_).ViewComponent("cell", false)<<"\n";
-  std::cout<<"resid\n"<<*(*residual).ViewComponent("cell", false)<<"\n";
-
-}
-
-
-/* ******************************************************************
- * Initialization of the preconditioner
- ****************************************************************** */
-void MatrixMFD::InitPreconditioner() {}
-
-/* ******************************************************************
- * Rebuild preconditioner.
- ****************************************************************** */
-void MatrixMFD::UpdatePreconditioner() {
-  if (S_pc_ == Teuchos::null) {
-    Errors::Message msg("MatrixMFD::UpdatePreconditioner called but no preconditioner sublist was provided");
-    Exceptions::amanzi_throw(msg);
-  }
-  S_pc_->Destroy();
-  S_pc_->Update(Sff_);
-}
-
-
-/* ******************************************************************
- * WARNING: Routines requires original mass matrices (Aff_cells_), i.e.
- * before boundary conditions were imposed.
- *
- * WARNING: Since diffusive flux is not continuous, we derive it only
- * once (using flag) and in exactly the same manner as in routine
- * Flow_PK::addGravityFluxes_DarcyFlux.
- *
- ****************************************************************** */
-void MatrixMFD::DeriveFlux(const CompositeVector& solution,
-                           const Teuchos::Ptr<CompositeVector>& flux) const {
-
-  AmanziMesh::Entity_ID_List faces;
-  std::vector<double> dp;
-  std::vector<int> dirs;
-
-
-  flux->PutScalar(0.);
-
-  int ncells_owned = mesh_->num_entities(AmanziMesh::CELL, AmanziMesh::OWNED);
-  int nfaces_owned = flux->size("face",false);
-  solution.ScatterMasterToGhosted("face");
-
-  std::vector<bool> done(nfaces_owned, false);
-  const Epetra_MultiVector& soln_cells = *solution.ViewComponent("cell",false);
-  const Epetra_MultiVector& soln_faces = *solution.ViewComponent("face",true);
-  Epetra_MultiVector& flux_v = *flux->ViewComponent("face",false);
-
-  for (int c=0; c!=ncells_owned; ++c) {
-    mesh_->cell_get_faces_and_dirs(c, &faces, &dirs);
-    int nfaces = faces.size();
-
-    dp.resize(nfaces);
-    for (int n=0; n!=nfaces; ++n) {
-      int f = faces[n];
-      dp[n] = soln_cells[0][c] - soln_faces[0][f];
-    }
-
-    for (int n=0; n!=nfaces; ++n) {
-      int f = faces[n];
-      if (f < nfaces_owned && !done[f]) {
-        double s = 0.0;
-        for (int m=0; m!=nfaces; ++m) {
-          s += Aff_cells_[c](n, m) * dp[m];
-        }
-
-        flux_v[0][f] = s * dirs[n];
-        done[f] = true;
-      }
-    }
-  }
-
-  // ensure post-condition - we got them all
-  for (int f=0; f!=nfaces_owned; ++f) {
-    ASSERT(done[f]);
-  }
-
-}
-
-
-/* ******************************************************************
- * Derive Darcy velocity in cells.
- * WARNING: It cannot be consistent with the Darcy flux.
- * WARNING: It is assumed that flux faces have been communicated.
- ****************************************************************** */
-void MatrixMFD::DeriveCellVelocity(const CompositeVector& flux,
-        const Teuchos::Ptr<CompositeVector>& velocity) const {
-
-  flux.ScatterMasterToGhosted("face");
-  const Epetra_MultiVector& flux_f = *flux.ViewComponent("face",true);
-  Epetra_MultiVector& velocity_c = *velocity->ViewComponent("cell",false);
-
-  Teuchos::LAPACK<int, double> lapack;
-  int dim = mesh_->space_dimension();
-  Teuchos::SerialDenseMatrix<int, double> matrix(dim, dim);
-  double rhs_cell[dim];
-  AmanziMesh::Entity_ID_List faces;
-
-  int ncells_owned = mesh_->num_entities(AmanziMesh::CELL, AmanziMesh::OWNED);
-  for (int c=0; c!=ncells_owned; ++c) {
-    mesh_->cell_get_faces(c, &faces);
-    int nfaces = faces.size();
-
-    for (int i=0; i!=dim; ++i) rhs_cell[i] = 0.0;
-    matrix.putScalar(0.0);
-
-    for (int n=0; n!=nfaces; ++n) {  // populate least-square matrix
-      int f = faces[n];
-      const AmanziGeometry::Point& normal = mesh_->face_normal(f);
-      //      double area = mesh_->face_area(f);
-
-      for (int i=0; i!=dim; ++i) {
-        rhs_cell[i] += normal[i] * flux_f[0][f];
-        matrix(i,i) += normal[i] * normal[i];
-        for (int j=i+1; j!=dim; ++j) {
-          matrix(j,i) = matrix(i,j) += normal[i] * normal[j];
-        }
-      }
-    }
-
-    int info;
-    lapack.POSV('U', dim, 1, matrix.values(), dim, rhs_cell, dim, &info);
-
-    for (int i=0; i!=dim; ++i) velocity_c[i][c] = rhs_cell[i];
-  }
-}
-
-
-/* ******************************************************************
- * Solve the bottom row of the block system for lambda, given p.
- ****************************************************************** */
-void MatrixMFD::UpdateConsistentFaceConstraints(const Teuchos::Ptr<CompositeVector>& u) {
-  AssertAssembledOperator_or_die_();
-  
-  // Aff solutions
-  if (Aff_solver_ == Teuchos::null) {
-    if (plist_.isSublist("consistent face solver")) {
-      Teuchos::ParameterList Aff_plist = plist_.sublist("consistent face solver");
-      Aff_op_ = Teuchos::rcp(new EpetraMatrixDefault<Epetra_FECrsMatrix>(Aff_plist));
-      Aff_op_->Update(Aff_);
-
-      if (Aff_plist.isParameter("iterative method")) {
-        AmanziSolvers::LinearOperatorFactory<EpetraMatrix,Epetra_Vector,Epetra_BlockMap> op_fac;
-        Aff_solver_ = op_fac.Create(Aff_plist, Aff_op_);
-      } else {
-        Aff_solver_ = Aff_op_;
-      }
-    } else {
-      Errors::Message msg("MatrixMFD::UpdateConsistentFaceConstraints was called, but no consistent face solver sublist was provided.");
-      Exceptions::amanzi_throw(msg);
-    }
-  }
-
-  Teuchos::RCP<Epetra_MultiVector> uc = u->ViewComponent("cell", false);
-  Teuchos::RCP<Epetra_MultiVector> rhs_f = rhs_->ViewComponent("face", false);
-  Teuchos::RCP<Epetra_MultiVector> update_f =
-      Teuchos::rcp(new Epetra_MultiVector(*rhs_f));
-
-  Afc_->Multiply(true, *uc, *update_f);  // Afc is kept in the transpose form.
-  update_f->Update(1.0, *rhs_f, -1.0);
-
-  Aff_op_->Destroy();
-  Aff_op_->Update(Aff_);
-  int ierr = Aff_solver_->ApplyInverse(*(*update_f)(0), *(*u->ViewComponent("face",false))(0));
-  //ASSERT(!ierr); --fix me
-}
-
-
-/* ******************************************************************
- * Solve the bottom row of the block system for lambda, given p.
- ****************************************************************** */
-void MatrixMFD::UpdateConsistentFaceCorrection(const CompositeVector& u,
-        const Teuchos::Ptr<CompositeVector>& Pu) {
-  AssertAssembledOperator_or_die_();
-
-  // Aff solutions
-  if (Aff_solver_ == Teuchos::null) {
-    if (plist_.isSublist("consistent face solver")) {
-      Teuchos::ParameterList Aff_plist = plist_.sublist("consistent face solver");
-      Aff_op_ = Teuchos::rcp(new EpetraMatrixDefault<Epetra_FECrsMatrix>(Aff_plist));
-      Aff_op_->Update(Aff_);
-
-      if (Aff_plist.isParameter("iterative method")) {
-        AmanziSolvers::LinearOperatorFactory<EpetraMatrix,Epetra_Vector,Epetra_BlockMap> op_fac;
-        Aff_solver_ = op_fac.Create(Aff_plist, Aff_op_);
-      } else {
-        Aff_solver_ = Aff_op_;
-      }
-    } else {
-      Errors::Message msg("MatrixMFD::UpdateConsistentFaceConstraints was called, but no consistent face solver sublist was provided.");
-      Exceptions::amanzi_throw(msg);
-    }
-  }
-
-  Teuchos::RCP<const Epetra_MultiVector> Pu_c = Pu->ViewComponent("cell", false);
-  Epetra_MultiVector& Pu_f = *Pu->ViewComponent("face", false);
-  const Epetra_MultiVector& u_f = *u.ViewComponent("face", false);
-  Epetra_MultiVector update_f(u_f);
-
-  Afc_->Multiply(true, *Pu_c, update_f);  // Afc is kept in the transpose form.
-  update_f.Update(1., u_f, -1.);
-
-  Aff_op_->Destroy();
-  Aff_op_->Update(Aff_);
-  int ierr = Aff_solver_->ApplyInverse(*update_f(0), *Pu_f(0));
-  ASSERT(!ierr);
-}
-
-
-/* ******************************************************************
- * Solve the top row of the block system for p, given lambda.
- ****************************************************************** */
-void MatrixMFD::UpdateConsistentCellCorrection(const CompositeVector& u,
-        const Teuchos::Ptr<CompositeVector>& Pu) {
-  AssertAssembledOperator_or_die_();
-
-  int ierr(0);
-  Epetra_MultiVector Tc(*Pu->ViewComponent("cell", false));
-
-  // BACKWARD SUBSTITUTION:  Yc = inv(Acc_) (Xc - Acf_ Yf)
-  ierr |= (*Acf_).Multiply(false, *Pu->ViewComponent("face", false), Tc);
-  Tc.Update(1.0, *u.ViewComponent("cell", false), -1.0);
-
-  ierr |= Pu->ViewComponent("cell", false)->ReciprocalMultiply(1.0, *Acc_, Tc, 0.0);
-
-  if (ierr) {
-    Errors::Message msg("MatrixMFD::ApplyInverse has failed in calculating y = A*x.");
-    Exceptions::amanzi_throw(msg);
-  }
-}
-
-
-/* ******************************************************************
- * Checks that the global matrices have been assembled.
- ****************************************************************** */
-void MatrixMFD::AssertAssembledOperator_or_die_() const {
-  if (!assembled_operator_) {
-    Errors::Message msg("MatrixMFD: Operator has not been assembled.");
-    Exceptions::amanzi_throw(msg);
-  }
-}
-
-
-/* ******************************************************************
- * Checks that the Schur complement have been assembled.
- ****************************************************************** */
-void MatrixMFD::AssertAssembledSchur_or_die_() const {
-  if (!assembled_schur_) {
-    Errors::Message msg("MatrixMFD: Schur complement has not been assembled.");
-    Exceptions::amanzi_throw(msg);
-  }
-}
-
-void MatrixMFD::Add2MFDstiffnessMatrices(std::vector<double> *Acc_ptr,
-			      std::vector<Teuchos::SerialDenseMatrix<int, double> > *Aff_ptr,
-			      std::vector<Epetra_SerialDenseVector> *Acf_ptr,
-			      std::vector<Epetra_SerialDenseVector> *Afc_ptr){
-
-  int ncells = mesh_->num_entities(AmanziMesh::CELL, AmanziMesh::OWNED);
-
-  if (Acc_ptr){
-    for (int c=0; c!=ncells; ++c) {
-      Acc_cells_[c] += (*Acc_ptr)[c];
-    }
-  }
-  if (Afc_ptr){
-    for (int c=0; c!=ncells; ++c) {
-      Afc_cells_[c] += Afc_ptr->at(c);
-    }
-  }
-  if (Acf_ptr){
-    for (int c=0; c!=ncells; ++c) {
-      Acf_cells_[c] += Acf_ptr->at(c);
-    }
-  }
-  if (Aff_ptr){
-    for (int c=0; c!=ncells; ++c) {
-      Aff_cells_[c] += Aff_ptr->at(c);
-    }
-  }
-
-}
-
-}  // namespace Operators
-}  // namespace Amanzi
-=======
-/*
-  This is the flow component of the Amanzi code.
-  License: BSD
-  Authors: Konstantin Lipnikov (version 2) (lipnikov@lanl.gov)
-*/
-
-#include "Teuchos_SerialDenseVector.hpp"
-#include "Teuchos_LAPACK.hpp"
-#include "Epetra_FECrsGraph.h"
-#include "EpetraExt_RowMatrixOut.h"
-
-#include "errors.hh"
-#include "MatrixMFD.hh"
-
-namespace Amanzi {
-namespace Operators {
-
-#define APPLY_UNASSEMBLED 1
-
-/* ******************************************************************
- * Constructor
- ****************************************************************** */
-MatrixMFD::MatrixMFD(Teuchos::ParameterList& plist,
-                     const Teuchos::RCP<const AmanziMesh::Mesh>& mesh) :
-    plist_(plist),
-    mesh_(mesh),
-    flag_symmetry_(false),
-    assembled_operator_(false),
-    assembled_schur_(false),
-    assembled_rhs_(false),
-    method_(MFD3D_NULL) 
-{
-  InitializeFromPList_();
-}
-
-
-/* ******************************************************************
- * Copy constructor
- ****************************************************************** */
-MatrixMFD::MatrixMFD(const MatrixMFD& other) :
-    plist_(other.plist_),
-    mesh_(other.mesh_),
-    flag_symmetry_(other.flag_symmetry_),
-    assembled_operator_(false),
-    assembled_schur_(false),
-    assembled_rhs_(false),
-    method_(other.method_)
-{
-  InitializeFromPList_();
-}
-
-
-/* ******************************************************************
- * Initialization of method, solver, etc.
- ****************************************************************** */
-void MatrixMFD::InitializeFromPList_() {
-  std::string methodstring = plist_.get<std::string>("MFD method");
-  method_ = MFD3D_NULL;
-
-  // standard MFD
-  if (methodstring == "monotone mfd hex") {  // two monotone methods
-    method_ = MFD3D_HEXAHEDRA_MONOTONE;
-  } else if (methodstring == "monotone mfd") {
-    method_ = MFD3D_POLYHEDRA_MONOTONE;
-  } else if (methodstring == "support operator") {
-    method_ = MFD3D_SUPPORT_OPERATOR;
-  } else if (methodstring == "two point flux approximation") {
-    method_ = MFD3D_TPFA;
-  } else if (methodstring == "finite volume") {
-    method_ = FV_TPFA;
-  } else if (methodstring == "optimized mfd") {
-    method_ = MFD3D_OPTIMIZED;
-  } else if (methodstring == "optimized mfd scaled") {
-    method_ = MFD3D_OPTIMIZED_SCALED;
-  } else if (methodstring == "mfd") {  // first basic mfd
-    method_ = MFD3D_POLYHEDRA;
-  } else if (methodstring == "mfd scaled") {  // second basic mfd
-    method_ = MFD3D_POLYHEDRA_SCALED;
-  } else {
-    Errors::Message msg("MatrixMFD: unexpected discretization method");
-    Exceptions::amanzi_throw(msg);
-  }
-
-  // vector space
-  std::vector<std::string> names;
-  names.push_back("cell"); names.push_back("face");
-  std::vector<AmanziMesh::Entity_kind> locations;
-  locations.push_back(AmanziMesh::CELL); locations.push_back(AmanziMesh::FACE);
-  std::vector<int> ndofs(2,1);
-  space_ = Teuchos::rcp(new CompositeVectorSpace());
-  space_->SetMesh(mesh_)->SetGhosted()->SetComponents(names,locations,ndofs);
-
-  // preconditioner
-  if (plist_.isSublist("preconditioner")) {
-    Teuchos::ParameterList pc_list = plist_.sublist("preconditioner");
-    AmanziPreconditioners::PreconditionerFactory pc_fac;
-    S_pc_ = pc_fac.Create(pc_list);
-  }
-
-  // verbose object
-  vo_ = Teuchos::rcp(new VerboseObject("MatrixMFD", plist_));
-
-}
-
-
-// main computational methods
-/* ******************************************************************
- * Calculate elemental inverse mass matrices.
- ****************************************************************** */
-void MatrixMFD::CreateMFDmassMatrices(
-    const Teuchos::Ptr<std::vector<WhetStone::Tensor> >& K) {
-  // tag global matrices as invalid
-  MarkLocalMatricesAsChanged_();
-
-  int dim = mesh_->space_dimension();
-  WhetStone::MFD3D_Diffusion mfd(mesh_);
-  //  AmanziMesh::Entity_ID_List faces;
-
-  int ncells = mesh_->num_entities(AmanziMesh::CELL, AmanziMesh::OWNED);
-
-  if (Mff_cells_.size() != ncells) {
-   Mff_cells_.resize(static_cast<size_t>(ncells));
-  }
-
-  int ok;
-  nokay_ = npassed_ = 0;
-
-  WhetStone::Tensor Kc;
-  if (K == Teuchos::null) {
-    Kc.init(mesh_->space_dimension(), 1);
-    Kc(0,0) = 1.0;
-  }
-
-  //int ncells = mesh_->num_entities(AmanziMesh::CELL, AmanziMesh::OWNED);
-  for (int c=0; c!=ncells; ++c) {
-    int nfaces = mesh_->cell_get_num_faces(c);
-
-    WhetStone::DenseMatrix Mff(nfaces, nfaces);
-
-    if (K != Teuchos::null) {
-      Kc = (*K)[c];
-    }
-
-    if (method_ == MFD3D_POLYHEDRA_SCALED) {
-      ok = mfd.MassMatrixInverseScaled(c, Kc, Mff);
-    } else if (method_ == MFD3D_POLYHEDRA_MONOTONE) {
-      ok = mfd.MassMatrixInverseMMatrix(c, Kc, Mff);
-      if (ok == WhetStone::WHETSTONE_ELEMENTAL_MATRIX_WRONG) {
-        ok = mfd.MassMatrixInverseTPFA(c, Kc, Mff);
-        nokay_--;
-        npassed_++;
-      } 
-    } else if (method_ == MFD3D_POLYHEDRA) {
-      ok = mfd.MassMatrixInverse(c, Kc, Mff);
-    } else if (method_ == MFD3D_OPTIMIZED_SCALED) {
-      ok = mfd.MassMatrixInverseOptimizedScaled(c, Kc, Mff);
-    } else if (method_ == MFD3D_OPTIMIZED) {
-      ok = mfd.MassMatrixInverseOptimized(c, Kc, Mff);
-    } else if (method_ == MFD3D_HEXAHEDRA_MONOTONE) {
-      if ((nfaces == 6 && dim == 3) || (nfaces == 4 && dim == 2))
-        ok = mfd.MassMatrixInverseMMatrixHex(c, Kc, Mff);
-      else
-        ok = mfd.MassMatrixInverse(c, Kc, Mff);
-    } else if (method_ == MFD3D_TPFA) {
-      ok = mfd.MassMatrixInverseTPFA(c, Kc, Mff);
-    } else if (method_ == MFD3D_SUPPORT_OPERATOR) {
-      ok = mfd.MassMatrixInverseSO(c, Kc, Mff);
-    } else {
-      Errors::Message msg("MatrixMFD: unexpected discretization methods (contact lipnikov@lanl.gov).");
-      Exceptions::amanzi_throw(msg);
-    }
-    
-    Mff_cells_[c] = Mff;
-    
-    if (ok == WhetStone::WHETSTONE_ELEMENTAL_MATRIX_FAILED) {
-      Errors::Message msg("Matrix_MFD: unexpected failure of LAPACK in WhetStone.");
-      Exceptions::amanzi_throw(msg);
-    }
-
-    if (ok == WhetStone::WHETSTONE_ELEMENTAL_MATRIX_OK) nokay_++;
-    if (ok == WhetStone::WHETSTONE_ELEMENTAL_MATRIX_PASSED) npassed_++;
-  }
-
-  // sum up the numbers across processors
-  int nokay_tmp = nokay_, npassed_tmp = npassed_;
-  Comm().SumAll(&nokay_tmp, &nokay_, 1);
-  Comm().SumAll(&npassed_tmp, &npassed_, 1);
-}
-
-
-/* ******************************************************************
- * Calculate elemental stiffness matrices.
- ****************************************************************** */
-void MatrixMFD::CreateMFDstiffnessMatrices(
-    const Teuchos::Ptr<const CompositeVector>& Krel) {
-  // tag global matrices as invalid
-  MarkLocalMatricesAsChanged_();
-
-  // communicate as necessary
-  if (Krel.get() && Krel->HasComponent("face"))
-    Krel->ScatterMasterToGhosted("face");
-
-  int dim = mesh_->space_dimension();
-  WhetStone::MFD3D_Diffusion mfd(mesh_);
-  AmanziMesh::Entity_ID_List faces;
-
-  int ncells = mesh_->num_entities(AmanziMesh::CELL, AmanziMesh::OWNED);
-  
-  if (Aff_cells_.size() != ncells) {
-    Aff_cells_.resize(static_cast<size_t>(ncells));
-  }
-  if (Afc_cells_.size() != ncells) {
-    Afc_cells_.resize(static_cast<size_t>(ncells));
-  }
-  if (Acf_cells_.size() != ncells) {
-    Acf_cells_.resize(static_cast<size_t>(ncells));
-  }
-  if (Acc_cells_.size() != ncells) {
-    Acc_cells_.resize(static_cast<size_t>(ncells));
-    Acc_ = Teuchos::rcp(new Epetra_Vector(View,mesh_->cell_map(false),&Acc_cells_[0]));
-  }
-
-  for (int c=0; c!=ncells; ++c) {
-    int nfaces = mesh_->cell_get_num_faces(c);
-
-    WhetStone::DenseMatrix& Mff = Mff_cells_[c];
-    Teuchos::SerialDenseMatrix<int, double> Bff(nfaces,nfaces);
-    Epetra_SerialDenseVector Bcf(nfaces), Bfc(nfaces);
-
-    if (Krel == Teuchos::null ||
-        (!Krel->HasComponent("cell") && !Krel->HasComponent("face"))) {
-      for (int n=0; n!=nfaces; ++n) {
-        for (int m=0; m!=nfaces; ++m) {
-          Bff(m, n) = Mff(m,n);
-        }
-      }
-    } else if (Krel->HasComponent("cell") && !Krel->HasComponent("face")) {
-      const Epetra_MultiVector& Krel_c = *Krel->ViewComponent("cell",false);
-
-      for (int n=0; n!=nfaces; ++n) {
-        for (int m=0; m!=nfaces; ++m) {
-          Bff(m, n) = Mff(m,n) * Krel_c[0][c];
-        }
-      }
-    } else if (!Krel->HasComponent("cell") && Krel->HasComponent("face")) {
-      const Epetra_MultiVector& Krel_f = *Krel->ViewComponent("face",true);
-
-      mesh_->cell_get_faces(c, &faces);
-
-      for (int m=0; m!=nfaces; ++m) {
-        AmanziMesh::Entity_ID f = faces[m];
-        for (int n=0; n!=nfaces; ++n) {
-          Bff(m, n) = Mff(m,n) * Krel_f[0][f];
-        }
-      }
-    } else if (Krel->HasComponent("cell") && Krel->HasComponent("face")) {
-      const Epetra_MultiVector& Krel_f = *Krel->ViewComponent("face",true);
-      const Epetra_MultiVector& Krel_c = *Krel->ViewComponent("cell",false);
-
-      mesh_->cell_get_faces(c, &faces);
-
-      for (int m=0; m!=nfaces; ++m) {
-        AmanziMesh::Entity_ID f = faces[m];
-        for (int n=0; n!=nfaces; ++n) {
-          Bff(m, n) = Mff(m,n) * Krel_c[0][c] * Krel_f[0][f];
-        }
-      }
-    }
-
-    double matsum = 0.0;
-    for (int n=0; n!=nfaces; ++n) {
-      double rowsum = 0.0;
-      double colsum = 0.0;
-      
-      for (int m=0; m!=nfaces; ++m) {
-        colsum += Bff(m, n);
-	rowsum += Bff(n, m);
-      }
-      
-      Bcf(n) = -colsum;
-      Bfc(n) = -rowsum;
-      matsum += colsum;
-    }
-    
-    Aff_cells_[c] = Bff;
-    Afc_cells_[c] = Bfc;
-    Acf_cells_[c] = Bcf;
-    Acc_cells_[c] = matsum;
-  }
-}
-
-
-/* ******************************************************************
- * Create elemental rhs vectors.
- ****************************************************************** */
-void MatrixMFD::CreateMFDrhsVectors() {
-  
-  int ncells = mesh_->num_entities(AmanziMesh::CELL, AmanziMesh::OWNED);
-  
-  if (Ff_cells_.size() != ncells) {
-    Ff_cells_.resize(static_cast<size_t>(ncells));
-  }
-  if (Fc_cells_.size() != ncells) {
-    Fc_cells_.resize(static_cast<size_t>(ncells));
-  }
-
-  for (int c=0; c!=ncells; ++c) {
-    int nfaces = mesh_->cell_get_num_faces(c);
-
-    Epetra_SerialDenseVector Ff(nfaces);  // Entries are initilaized to 0.0.
-    double Fc = 0.0;
-
-    Ff_cells_[c] = Ff;
-    Fc_cells_[c] = Fc;
-  }
-}
-
-
-/* ******************************************************************
- * Applies boundary conditions to elemental stiffness matrices and
- * adds contributions to elemental rigth-hand-sides.
- ****************************************************************** */
-void MatrixMFD::ApplyBoundaryConditions(const std::vector<MatrixBC>& bc_markers,
-					const std::vector<double>& bc_values, bool ADD_BC_FLUX) {
-  bc_markers_ = bc_markers;
-
-  // tag global matrices as invalid
-  MarkLocalMatricesAsChanged_();
-
-  int ncells = mesh_->num_entities(AmanziMesh::CELL, AmanziMesh::OWNED);
-  int nfaces = mesh_->num_entities(AmanziMesh::FACE, AmanziMesh::OWNED);
-  AmanziMesh::Entity_ID_List faces;
-  AmanziMesh::Entity_ID_List cells;
-
-  for (int c=0; c!=ncells; ++c) {
-    mesh_->cell_get_faces(c, &faces);
-    int nfaces = faces.size();
-
-    Teuchos::SerialDenseMatrix<int, double>& Bff = Aff_cells_[c];
-    Epetra_SerialDenseVector& Bfc = Afc_cells_[c];
-    Epetra_SerialDenseVector& Bcf = Acf_cells_[c];
-
-    Epetra_SerialDenseVector& Ff = Ff_cells_[c];
-    double& Fc = Fc_cells_[c];
-
-    for (int n=0; n!=nfaces; ++n) {
-      int f=faces[n];
-      if (bc_markers[f] == MATRIX_BC_DIRICHLET) {
-        for (int m=0; m!=nfaces; ++m) {
-          Ff[m] -= Bff(m, n) * bc_values[f];
-          Bff(n, m) = Bff(m, n) = 0.0;
-        }
-        Fc -= Bcf(n) * bc_values[f];
-        Bcf(n) = Bfc(n) = 0.0;
-
-        Bff(n, n) = 1.0;
-        Ff[n] = bc_values[f];
-      } else if ((bc_markers[f] == MATRIX_BC_FLUX)&&(ADD_BC_FLUX)) {
-        Ff[n] -= bc_values[f] * mesh_->face_area(f);
-      }
-    }
-  }
-}
-
-
-/* ******************************************************************
- * Initialize global matrices.
- *
- * This likely should only be called once.
- * If matrix is non-symmetric, we generate transpose of the matrix
- * block Afc_ to reuse cf_graph; otherwise, pointer Afc_ = Acf_.
- ****************************************************************** */
-void MatrixMFD::SymbolicAssembleGlobalMatrices() {
-  const Epetra_Map& cmap = mesh_->cell_map(false);
-  const Epetra_Map& fmap = mesh_->face_map(false);
-  const Epetra_Map& fmap_wghost = mesh_->face_map(true);
-
-  int avg_entries_row = (mesh_->space_dimension() == 2) ? MFD_QUAD_FACES : MFD_HEX_FACES;
-
-  // allocate the graphs
-  Teuchos::RCP<Epetra_CrsGraph> cf_graph =
-      Teuchos::rcp(new Epetra_CrsGraph(Copy, cmap, fmap_wghost, avg_entries_row, false));
-  Teuchos::RCP<Epetra_FECrsGraph> ff_graph =
-      Teuchos::rcp(new Epetra_FECrsGraph(Copy, fmap, 2*avg_entries_row));
-
-  // fill the graphs
-  FillMatrixGraphs_(cf_graph.ptr(), ff_graph.ptr());
-
-  // assemble the graphs
-  int ierr = cf_graph->FillComplete(fmap, cmap);
-  ASSERT(!ierr);
-  ierr = ff_graph->GlobalAssemble();  // Symbolic graph is complete.
-  ASSERT(!ierr);
-
-  // allocate the matrices
-  CreateMatrices_(*cf_graph, *ff_graph);
-}
-
-
-/* ******************************************************************
- * Fill sparsity structure graphs of global matrices (only done once)
- ****************************************************************** */
-void MatrixMFD::FillMatrixGraphs_(const Teuchos::Ptr<Epetra_CrsGraph> cf_graph,
-          const Teuchos::Ptr<Epetra_FECrsGraph> ff_graph) {
-  const Epetra_Map& cmap = mesh_->cell_map(false);
-  const Epetra_Map& fmap = mesh_->face_map(false);
-  const Epetra_Map& fmap_wghost = mesh_->face_map(true);
-
-  AmanziMesh::Entity_ID_List faces;
-  int faces_LID[MFD_MAX_FACES];  // Contigious memory is required.
-  int faces_GID[MFD_MAX_FACES];
-
-  // fill the graphs
-  int ncells = mesh_->num_entities(AmanziMesh::CELL, AmanziMesh::OWNED);
-  for (int c=0; c!=ncells; ++c) {
-    mesh_->cell_get_faces(c, &faces);
-    int nfaces = faces.size();
-
-    for (int n=0; n!=nfaces; ++n) {
-      faces_GID[n] = fmap_wghost.GID(faces[n]);
-    }
-    cf_graph->InsertMyIndices(c, nfaces, &(faces[0]));
-    ff_graph->InsertGlobalIndices(nfaces, faces_GID, nfaces, faces_GID);
-  }
-}
-
-
-/* ******************************************************************
- * Allocate global matrices
- ****************************************************************** */
-void MatrixMFD::CreateMatrices_(const Epetra_CrsGraph& cf_graph,
-        const Epetra_FECrsGraph& ff_graph) {
-  // create global matrices
-  const Epetra_Map& cmap = mesh_->cell_map(false);
-  Aff_ = Teuchos::rcp(new Epetra_FECrsMatrix(Copy, ff_graph));
-  Sff_ = Teuchos::rcp(new Epetra_FECrsMatrix(Copy, ff_graph));
-  Aff_->GlobalAssemble();
-  Sff_->GlobalAssemble();
-
-  // create the RHS
-  std::vector<std::string> names(2);
-  names[0] = "cell";
-  names[1] = "face";
-
-  std::vector<AmanziMesh::Entity_kind> locations(2);
-  locations[0] = AmanziMesh::CELL;
-  locations[1] = AmanziMesh::FACE;
-
-  std::vector<int> num_dofs(2,1);
-  CompositeVectorSpace space;
-  space.SetMesh(mesh_)->SetGhosted()->SetComponents(names,locations,num_dofs);
-  rhs_ = Teuchos::rcp(new CompositeVector(space));
-}
-
-
-/* ******************************************************************
- * Parallel matvec product Y <-- A * X.
- ****************************************************************** */
-int MatrixMFD::Apply(const CompositeVector& X, CompositeVector& Y) const {
-  if (!Y.Ghosted()) {
-    ASSERT(0);
-    return 1;
-  }
-  if (!X.Ghosted()) {
-    ASSERT(0);
-    return 1;
-  }
-
-  X.ScatterMasterToGhosted();
-  Y.ViewComponent("face", true)->PutScalar(0.);
-  Y.ViewComponent("cell", true)->PutScalar(0.);
-
-  const std::vector<Teuchos::SerialDenseMatrix<int, double> >& Aff = Aff_cells();
-  const std::vector<Epetra_SerialDenseVector>& Afc = Afc_cells();
-  const std::vector<Epetra_SerialDenseVector>& Acf = Acf_cells();
-
-  const Epetra_MultiVector& Xf = *X.ViewComponent("face", true);
-  const Epetra_MultiVector& Xc = *X.ViewComponent("cell");
-
-  Epetra_MultiVector& Yf = *Y.ViewComponent("face", true);
-  Epetra_MultiVector& Yc = *Y.ViewComponent("cell");
-
-  AmanziMesh::Entity_ID_List faces;
-  int ncells_owned = mesh_->num_entities(AmanziMesh::CELL, AmanziMesh::OWNED);
-
-  for (int c = 0; c < ncells_owned; c++) {
-    mesh_->cell_get_faces(c, &faces);
-    int nfaces = faces.size();
-
-    Teuchos::SerialDenseVector<int, double> v(nfaces), av(nfaces);
-    for (int n = 0; n < nfaces; n++) {
-      v(n) = Xf[0][faces[n]];
-    }
-
-    av.multiply(Teuchos::NO_TRANS, Teuchos::NO_TRANS, 1.0, Aff[c], v, 0.0);
-
-    double tmp = Xc[0][c];
-    for (int n = 0; n < nfaces; n++) {
-      int f = faces[n];
-      Yf[0][f] += av(n);
-      Yc[0][c] += Acf[c](n) * v(n);
-      Yf[0][f] += Afc[c](n) * tmp;
-    }
-    Yc[0][c] += (*Acc_)[c] * tmp;
-  } 
-  Y.GatherGhostedToMaster("face", Add);
-  return 0;
-}
-
-/* ******************************************************************
- * Parallel solve, Y <-- A^-1 X
- ****************************************************************** */
-int MatrixMFD::ApplyInverse(const CompositeVector& X, CompositeVector& Y) const {
-  if (!assembled_schur_) {
-    AssembleSchur_();
-    UpdatePreconditioner_();
-  }
-
-  if (S_pc_ == Teuchos::null) {
-    Errors::Message msg("MatrixMFD::ApplyInverse called but no preconditioner sublist was provided");
-    Exceptions::amanzi_throw(msg);
-  }
-
-  // Temporary cell and face vectors.
-  CompositeVector T(X, true);
-
-  // FORWARD ELIMINATION:  Tf = Xf - Afc_ inv(Acc_) Xc
-  int ierr;
-  Epetra_MultiVector& Tc = *T.ViewComponent("cell", false);
-  ierr  = Tc.ReciprocalMultiply(1.0, *Acc_, *X.ViewComponent("cell", false), 0.0);
-  ASSERT(!ierr);
-
-  ApplyAfc(T, T, 0.0);
-  Epetra_MultiVector& Tf = *T.ViewComponent("face", false);
-  Tf.Update(1.0, *X.ViewComponent("face", false), -1.0);
-
-  // Solve the Schur complement system Sff_ * Yf = Tf.
-  ierr = S_pc_->ApplyInverse(Tf, *Y.ViewComponent("face",false));
-  ASSERT(!ierr);
-
-  // BACKWARD SUBSTITUTION:  Yc = inv(Acc_) (Xc - Acf_ Yf)
-  ApplyAcf(Y, T, 0.0);
-
-  Tc.Update(1.0, *X.ViewComponent("cell", false), -1.0);
-  ierr |= Y.ViewComponent("cell", false)->ReciprocalMultiply(1.0, *Acc_, Tc, 0.0);
-
-  if (ierr) {
-    Errors::Message msg("MatrixMFD::ApplyInverse has failed in calculating y = A*x.");
-    Exceptions::amanzi_throw(msg);
-  }
-
-  return ierr;
-}
-
-
-/* ******************************************************************
- * Linear algebra operations with matrices: r = f - A * x
- ****************************************************************** */
-void MatrixMFD::ComputeResidual(const CompositeVector& solution,
-        const Teuchos::Ptr<CompositeVector>& residual) const {
-  Apply(solution, *residual);
-  if (!assembled_rhs_) AssembleRHS_();
-  residual->Update(1.0, *rhs_, -1.0);
-}
-
-
-/* ******************************************************************
- * Linear algebra operations with matrices: r = A * x - f
- ****************************************************************** */
-void MatrixMFD::ComputeNegativeResidual(const CompositeVector& solution,
-        const Teuchos::Ptr<CompositeVector>& residual) const {
-  Apply(solution, *residual);
-  if (!assembled_rhs_) AssembleRHS_();
-  residual->Update(-1.0, *rhs_, 1.0);
-}
-
-
-/* ******************************************************************
- * Initialization of the preconditioner
- ****************************************************************** */
-void MatrixMFD::InitPreconditioner() {}
-
-
-/* ******************************************************************
- * Rebuild preconditioner.
- ****************************************************************** */
-void MatrixMFD::UpdatePreconditioner_() const {
-  if (S_pc_ == Teuchos::null) {
-    Errors::Message msg("MatrixMFD::ApplyInverse() called but no preconditioner sublist was provided");
-    Exceptions::amanzi_throw(msg);
-  }
-  S_pc_->Destroy();
-
-  // dump the schur complement
-  // std::stringstream filename_s2;
-  // filename_s2 << "schur_PC_" << 0 << ".txt";
-  // EpetraExt::RowMatrixToMatlabFile(filename_s2.str().c_str(), *Sff_);
-
-  S_pc_->Update(Sff_);
-}
-
-
-/* ******************************************************************
- * WARNING: Routines requires original mass matrices (Aff_cells_), i.e.
- * before boundary conditions were imposed.
- *
- * WARNING: Since diffusive flux is not continuous, we derive it only
- * once (using flag) and in exactly the same manner as in routine
- * Flow_PK::addGravityFluxes_DarcyFlux.
- *
- ****************************************************************** */
-void MatrixMFD::DeriveFlux(const CompositeVector& solution,
-                           const Teuchos::Ptr<CompositeVector>& flux) const {
-
-  AmanziMesh::Entity_ID_List faces;
-  std::vector<double> dp;
-  std::vector<int> dirs;
-
-  flux->PutScalar(0.);
-
-  int ncells_owned = mesh_->num_entities(AmanziMesh::CELL, AmanziMesh::OWNED);
-  int nfaces_owned = flux->size("face",false);
-  solution.ScatterMasterToGhosted("face");
-
-  std::vector<bool> done(nfaces_owned, false);
-  const Epetra_MultiVector& soln_cells = *solution.ViewComponent("cell",false);
-  const Epetra_MultiVector& soln_faces = *solution.ViewComponent("face",true);
-  Epetra_MultiVector& flux_v = *flux->ViewComponent("face",false);
-
-  for (int c=0; c!=ncells_owned; ++c) {
-    mesh_->cell_get_faces_and_dirs(c, &faces, &dirs);
-    int nfaces = faces.size();
-
-    dp.resize(nfaces);
-    for (int n=0; n!=nfaces; ++n) {
-      int f = faces[n];
-      dp[n] = soln_cells[0][c] - soln_faces[0][f];
-    }
-
-    for (int n=0; n!=nfaces; ++n) {
-      int f = faces[n];
-      if (f < nfaces_owned && !done[f]) {
-        double s = 0.0;
-        for (int m=0; m!=nfaces; ++m) {
-          s += Aff_cells_[c](n, m) * dp[m];
-        }
-
-        flux_v[0][f] = s * dirs[n];
-        done[f] = true;
-      }
-    }
-  }
-
-  // ensure post-condition - we got them all
-  for (int f=0; f!=nfaces_owned; ++f) {
-    ASSERT(done[f]);
-  }
-}
-
-
-/* ******************************************************************
- * Derive Darcy velocity in cells.
- * WARNING: It cannot be consistent with the Darcy flux.
- * WARNING: It is assumed that flux faces have been communicated.
- ****************************************************************** */
-void MatrixMFD::DeriveCellVelocity(const CompositeVector& flux,
-        const Teuchos::Ptr<CompositeVector>& velocity) const {
-
-  flux.ScatterMasterToGhosted("face");
-  const Epetra_MultiVector& flux_f = *flux.ViewComponent("face",true);
-  Epetra_MultiVector& velocity_c = *velocity->ViewComponent("cell",false);
-
-  int dim = mesh_->space_dimension();
-  int ncells_owned = mesh_->num_entities(AmanziMesh::CELL, AmanziMesh::OWNED);
-
-  WhetStone::MFD3D_Diffusion mfd(mesh_);
-  AmanziGeometry::Point gradient(dim);
-  AmanziMesh::Entity_ID_List faces;
-
-  for (int c=0; c!=ncells_owned; ++c) {
-    mesh_->cell_get_faces(c, &faces);
-    int nfaces = faces.size();
-    std::vector<double> solution(nfaces);
-
-    for (int n = 0; n < nfaces; n++) {
-      int f = faces[n];
-      solution[n] = flux_f[0][f];
-    }
-  
-    mfd.RecoverGradient_MassMatrix(c, solution, gradient);
-    for (int i = 0; i < dim; i++) velocity_c[i][c] = -gradient[i];
-  }
-}
-
-
-/* ******************************************************************
- * Solve the bottom row of the block system for lambda, given p.
- ****************************************************************** */
-void MatrixMFD::UpdateConsistentFaceConstraints(const Teuchos::Ptr<CompositeVector>& u) {
-  if (!assembled_operator_) AssembleAff_();
-  if (!assembled_rhs_) AssembleRHS_();
-
-  // Aff solutions
-  if (Aff_solver_ == Teuchos::null) {
-    if (plist_.isSublist("consistent face solver")) {
-      Teuchos::ParameterList Aff_plist = plist_.sublist("consistent face solver");
-      Aff_op_ = Teuchos::rcp(new EpetraMatrixDefault<Epetra_FECrsMatrix>(Aff_plist));
-      Aff_op_->Update(Aff_);
-
-      if (Aff_plist.isParameter("iterative method")) {
-        AmanziSolvers::LinearOperatorFactory<EpetraMatrix,Epetra_Vector,Epetra_BlockMap> op_fac;
-        Aff_solver_ = op_fac.Create(Aff_plist, Aff_op_);
-      } else {
-        Aff_solver_ = Aff_op_;
-      }
-    } else {
-      Errors::Message msg("MatrixMFD::UpdateConsistentFaceConstraints was called, but no consistent face solver sublist was provided.");
-      Exceptions::amanzi_throw(msg);
-    }
-  }
-  
-  Teuchos::Ptr<const CompositeVector> rhs = rhs_.ptr();
-  const Epetra_MultiVector& rhs_f = *rhs->ViewComponent("face", false);
-
-  Teuchos::RCP<CompositeVector> work =
-      Teuchos::rcp(new CompositeVector(*rhs_));
-
-  ApplyAfc(*u, *work, 0.);  // Afc is kept in the transpose form.
-  work->ViewComponent("face", false)->Update(1.0, rhs_f, -1.0);
-
-  Aff_op_->Destroy();
-  Aff_op_->Update(Aff_);
-  int ierr = Aff_solver_->ApplyInverse(*(*work->ViewComponent("face",false))(0), 
-				       *(*u->ViewComponent("face",false))(0));
-}
-
-
-/* ******************************************************************
- * Solve the bottom row of the block system for lambda, given p.
- ****************************************************************** */
-void MatrixMFD::UpdateConsistentFaceCorrection(const CompositeVector& u,
-        const Teuchos::Ptr<CompositeVector>& Pu) {
-  if (!assembled_operator_) AssembleAff_();
-
-  // Aff solutions
-  if (Aff_solver_ == Teuchos::null) {
-    if (plist_.isSublist("consistent face solver")) {
-      Teuchos::ParameterList Aff_plist = plist_.sublist("consistent face solver");
-      Aff_op_ = Teuchos::rcp(new EpetraMatrixDefault<Epetra_FECrsMatrix>(Aff_plist));
-      Aff_op_->Update(Aff_);
-
-      if (Aff_plist.isParameter("iterative method")) {
-        AmanziSolvers::LinearOperatorFactory<EpetraMatrix,Epetra_Vector,Epetra_BlockMap> op_fac;
-        Aff_solver_ = op_fac.Create(Aff_plist, Aff_op_);
-      } else {
-        Aff_solver_ = Aff_op_;
-      }
-    } else {
-      Errors::Message msg("MatrixMFD::UpdateConsistentFaceConstraints was called, but no consistent face solver sublist was provided.");
-      Exceptions::amanzi_throw(msg);
-    }
-  }
-
-  Teuchos::RCP<CompositeVector> work = Teuchos::rcp(new CompositeVector(*Pu));
-  ApplyAfc(*Pu, *work, 0.);  // Afc is kept in the transpose form.
-  work->ViewComponent("face", false)->Update(1.0, *u.ViewComponent("face",false),
-					     -1.0);
-
-  Aff_op_->Destroy();
-  Aff_op_->Update(Aff_);
-  int ierr = Aff_solver_->ApplyInverse(*(*work->ViewComponent("face",false))(0), 
-				       *(*Pu->ViewComponent("face",false))(0));
-  ASSERT(!ierr);
-}
-
-
-/* ******************************************************************
- * Solve the top row of the block system for p, given lambda.
- ****************************************************************** */
-void MatrixMFD::UpdateConsistentCellCorrection(const CompositeVector& u,
-        const Teuchos::Ptr<CompositeVector>& Pu) {
-  Epetra_MultiVector Tc(*Pu->ViewComponent("cell", false));
-
-  // BACKWARD SUBSTITUTION:  Yc = inv(Acc_) (Xc - Acf_ Yf)
-  ApplyAcf(*Pu, *Pu, 0.);
-  Epetra_MultiVector& Pu_c = *Pu->ViewComponent("cell",false);
-  Pu_c.Update(1.0, *u.ViewComponent("cell", false), -1.0);
-
-  for (int c=0; c!=Pu_c.MyLength(); ++c) {
-    Pu_c[0][c] /= Acc_cells_[c];
-  }
-}
-
-
-void MatrixMFD::Add2MFDstiffnessMatrices(std::vector<double> *Acc_ptr,
-			      std::vector<Teuchos::SerialDenseMatrix<int, double> > *Aff_ptr,
-			      std::vector<Epetra_SerialDenseVector> *Acf_ptr,
-			      std::vector<Epetra_SerialDenseVector> *Afc_ptr){
-
-  int ncells = mesh_->num_entities(AmanziMesh::CELL, AmanziMesh::OWNED);
-
-  if (Acc_ptr){
-    for (int c=0; c!=ncells; ++c) {
-      //cout<<Acc_cells_[c]<<" "<<(*Acc_ptr)[c]<<endl;
-      Acc_cells_[c] += (*Acc_ptr)[c];
-    }
-  }
-  if (Afc_ptr){
-    for (int c=0; c!=ncells; ++c) {
-      Afc_cells_[c] += Afc_ptr->at(c);
-    }
-  }
-  if (Acf_ptr){
-    for (int c=0; c!=ncells; ++c) {
-      Acf_cells_[c] += Acf_ptr->at(c);
-    }
-  }
-  if (Aff_ptr){
-    for (int c=0; c!=ncells; ++c) {
-      Aff_cells_[c] += Aff_ptr->at(c);
-    }
-  }
-}
-
-
-/* ******************************************************************
- * Public method: Y_c = scalar * Y_c + Acf * X_f
- ****************************************************************** */
-int MatrixMFD::ApplyAcf(const CompositeVector& X, CompositeVector& Y, 
-			  double scalar) const {
-  return ApplyAcf_(X, *Y.ViewComponent("cell",false), scalar);
-}
-
-
-int MatrixMFD::ApplyAcf_(const CompositeVector& X, Epetra_MultiVector& Y, double scalar) const {
-  if (!X.Ghosted()) {
-    ASSERT(0);
-    return 1;
-  }
-  X.ScatterMasterToGhosted("face", true); // force scatter for now... --etc
-  ApplyAcf_(*X.ViewComponent("face",true), Y, scalar);
-  return 0;
-}
-
-
-/* ******************************************************************
- * Protected method: Y = scalar * Y + Acf * X
- ****************************************************************** */
-int MatrixMFD::ApplyAcf_(const Epetra_MultiVector& X, Epetra_MultiVector& Y, double scalar) const {
-  if (scalar == 0.0) { 
-    Y.PutScalar(0.0);
-  } else if (scalar != 1.0) {
-    Y.Scale(scalar);
-  }
-
-  const std::vector<Epetra_SerialDenseVector>& Acf = Acf_cells();
-
-  AmanziMesh::Entity_ID_List faces;
-  int ncells_owned = mesh_->num_entities(AmanziMesh::CELL, AmanziMesh::OWNED);
-
-  for (int c = 0; c < ncells_owned; c++) {
-    mesh_->cell_get_faces(c, &faces);
-    int nfaces = faces.size();
-
-    for (int n = 0; n < nfaces; n++) {
-      Y[0][c] += Acf[c][n] * X[0][faces[n]];
-    }
-  } 
-  return 0;
-}
-
-
-/* ******************************************************************
- * Public method: Y_f = scalar * Y_f + Afc * X_c
- ****************************************************************** */
-int MatrixMFD::ApplyAfc(const CompositeVector& X, CompositeVector& Y, 
-			  double scalar) const {
-  return ApplyAfc_(*X.ViewComponent("cell",false), Y, scalar);
-}
-
-int MatrixMFD::ApplyAfc_(const Epetra_MultiVector& X, CompositeVector& Y, double scalar) const {
-  if (!Y.Ghosted()) {
-    ASSERT(0);
-    return 1;
-  }
-  
-  ApplyAfc_(X, *Y.ViewComponent("face",true), scalar);
-  Y.GatherGhostedToMaster("face", Add);
-  return 0;
-}
-
-
-/* ******************************************************************
- * Protected method: Y = scalar * Y + Afc * X
- ****************************************************************** */
-int MatrixMFD::ApplyAfc_(const Epetra_MultiVector& X, Epetra_MultiVector& Y, double scalar) const {
-  if (scalar == 0.0) { 
-    Y.PutScalar(0.0);
-  } else if (scalar != 1.0) {
-    Y.Scale(scalar);
-
-    int nfaces_owned = mesh_->num_entities(AmanziMesh::FACE, AmanziMesh::OWNED);
-    int nfaces_wghost = mesh_->num_entities(AmanziMesh::FACE, AmanziMesh::USED);
-    for (int f = nfaces_owned; f < nfaces_wghost; f++) Y[0][f] = 0.0;
-  }
-
-  const std::vector<Epetra_SerialDenseVector>& Afc = Afc_cells();
-
-  AmanziMesh::Entity_ID_List faces;
-  int ncells_owned = mesh_->num_entities(AmanziMesh::CELL, AmanziMesh::OWNED);
-
-  for (int c = 0; c < ncells_owned; c++) {
-    mesh_->cell_get_faces(c, &faces);
-    int nfaces = faces.size();
-
-    double tmp = X[0][c];
-    for (int n = 0; n < nfaces; n++) {
-      Y[0][faces[n]] += Afc[c][n] * tmp;
-    }
-  } 
-  return 0;
-}
-
-
-/* ******************************************************************
- * Assemble elemental rhs matrices into global RHS
- ****************************************************************** */
-void MatrixMFD::AssembleRHS_() const {
-  rhs_->ViewComponent("face", true)->PutScalar(0.0);
-  Epetra_MultiVector& rhs_c = *rhs_->ViewComponent("cell", false);
-  Epetra_MultiVector& rhs_f = *rhs_->ViewComponent("face", true);
-
-  // loop over cells and fill
-  const Epetra_Map& fmap_wghost = mesh_->face_map(true);
-  int faces_LID[MFD_MAX_FACES];
-  int faces_GID[MFD_MAX_FACES];
-
-  int ncells = mesh_->num_entities(AmanziMesh::CELL, AmanziMesh::OWNED);
-  for (int c=0; c!=ncells; ++c) {
-    AmanziMesh::Entity_ID_List faces;
-    mesh_->cell_get_faces(c, &faces);
-    int nfaces = faces.size();
-
-    // assemble rhs (and simultaneously get GIDs of faces
-    rhs_c[0][c] = Fc_cells_[c];
-    for (int n=0; n!=nfaces; ++n) {
-      AmanziMesh::Entity_ID f = faces[n];
-      rhs_f[0][f] += Ff_cells_[c][n];
-    }
-  }
-
-  rhs_->GatherGhostedToMaster("face");
-  assembled_rhs_ = true;
-}
-
-
-/* ******************************************************************
- * Convert elemental mass matrices into stiffness matrices and
- * assemble them into four global matrix Aff.
- ****************************************************************** */
-void MatrixMFD::AssembleAff_() const {
-  ASSERT(Aff_.get()); // precondition: matrices have been created
-
-  // reinitialize to zero if adding
-  Aff_->PutScalar(0.0);
-
-  AmanziMesh::Entity_ID_List faces;
-  int gid[MFD_MAX_FACES];
-
-  const Epetra_Map& fmap_wghost = mesh_->face_map(true);
-  int ncells = mesh_->num_entities(AmanziMesh::CELL, AmanziMesh::OWNED);
-
-  for (int c=0; c!=ncells; ++c) {
-    mesh_->cell_get_faces(c, &faces);
-    int nfaces = faces.size();
-
-    for (int n=0; n!=nfaces; ++n) {
-      gid[n] = fmap_wghost.GID(faces[n]);
-    }
-    Aff_->SumIntoGlobalValues(nfaces, gid, Aff_cells_[c].values());
-  }
-
-  // communicate
-  Aff_->GlobalAssemble();
-
-  // tag matrices as assembled
-  assembled_operator_ = true;
-}
-
-
-/* ******************************************************************
- * Assemble Schur complement from elemental matrices.
- ****************************************************************** */
-void MatrixMFD::AssembleSchur_() const {
-  const std::vector<Teuchos::SerialDenseMatrix<int, double> >& Aff = Aff_cells();
-  const std::vector<Epetra_SerialDenseVector>& Afc = Afc_cells();
-  const std::vector<Epetra_SerialDenseVector>& Acf = Acf_cells();
-  const std::vector<double>& Acc = Acc_cells();
-
-  // initialize to zero
-  Sff_->PutScalar(0.0);
-
-  // loop over cells and assemble
-  AmanziMesh::Entity_ID_List faces;
-  const Epetra_Map& fmap_wghost = mesh_->face_map(true);
-  int ncells = mesh_->num_entities(AmanziMesh::CELL, AmanziMesh::OWNED);
-
-  for (int c=0; c!=ncells; ++c) {
-    mesh_->cell_get_faces(c, &faces);
-    int nfaces = faces.size();
-    Epetra_SerialDenseMatrix Tff(nfaces, nfaces); // T implies local S
-    const Epetra_SerialDenseVector& Bcf = Acf[c];
-    const Epetra_SerialDenseVector& Bfc = Afc[c];
-
-    for (int n=0; n!=nfaces; ++n) {
-      for (int m=0; m!=nfaces; ++m) {
-        Tff(n, m) = Aff_cells_[c](n, m) - Bfc[n] * Bcf[m] / Acc[c];
-      }
-    }
-
-    Epetra_IntSerialDenseVector gid(nfaces);
-    for (int n=0; n!=nfaces; ++n) {  // boundary conditions
-      int f = faces[n];
-      gid[n] = fmap_wghost.GID(f);
-
-      if (bc_markers_[f] == MATRIX_BC_DIRICHLET) {
-        for (int m=0; m!=nfaces; ++m) Tff(n, m) = Tff(m, n) = 0.0;
-        Tff(n, n) = 1.0;
-      }
-    }
-
-    Sff_->SumIntoGlobalValues(gid, Tff);
-  }
-  Sff_->GlobalAssemble();
-
-  // tag matrices as assembled
-  assembled_schur_ = true;
-}
-
-}  // namespace Operators
-}  // namespace Amanzi
->>>>>>> 638912c7
+/*
+  This is the flow component of the Amanzi code.
+  License: BSD
+  Authors: Konstantin Lipnikov (version 2) (lipnikov@lanl.gov)
+*/
+
+#include "Teuchos_SerialDenseVector.hpp"
+#include "Teuchos_LAPACK.hpp"
+#include "Epetra_FECrsGraph.h"
+#include "EpetraExt_RowMatrixOut.h"
+
+#include "errors.hh"
+#include "MatrixMFD.hh"
+
+namespace Amanzi {
+namespace Operators {
+
+#define APPLY_UNASSEMBLED 1
+
+/* ******************************************************************
+ * Constructor
+ ****************************************************************** */
+MatrixMFD::MatrixMFD(Teuchos::ParameterList& plist,
+                     const Teuchos::RCP<const AmanziMesh::Mesh>& mesh) :
+    plist_(plist),
+    mesh_(mesh),
+    flag_symmetry_(false),
+    assembled_operator_(false),
+    assembled_schur_(false),
+    assembled_rhs_(false),
+    method_(MFD3D_NULL) 
+{
+  InitializeFromPList_();
+}
+
+
+/* ******************************************************************
+ * Copy constructor
+ ****************************************************************** */
+MatrixMFD::MatrixMFD(const MatrixMFD& other) :
+    plist_(other.plist_),
+    mesh_(other.mesh_),
+    flag_symmetry_(other.flag_symmetry_),
+    assembled_operator_(false),
+    assembled_schur_(false),
+    assembled_rhs_(false),
+    method_(other.method_)
+{
+  InitializeFromPList_();
+}
+
+
+/* ******************************************************************
+ * Initialization of method, solver, etc.
+ ****************************************************************** */
+void MatrixMFD::InitializeFromPList_() {
+  std::string methodstring = plist_.get<std::string>("MFD method");
+  method_ = MFD3D_NULL;
+
+  std::cout << methodstring <<"\n";
+
+  // standard MFD
+  if (methodstring == "monotone mfd hex") {  // two monotone methods
+    method_ = MFD3D_HEXAHEDRA_MONOTONE;
+  } else if (methodstring == "monotone mfd") {
+    method_ = MFD3D_POLYHEDRA_MONOTONE;
+  } else if (methodstring == "support operator") {
+    method_ = MFD3D_SUPPORT_OPERATOR;
+  } else if (methodstring == "two point flux approximation") {
+    method_ = MFD3D_TPFA;
+  } else if (methodstring == "finite volume") {
+    method_ = FV_TPFA;
+  } else if (methodstring == "optimized mfd") {
+    method_ = MFD3D_OPTIMIZED;
+  } else if (methodstring == "optimized mfd scaled") {
+    method_ = MFD3D_OPTIMIZED_SCALED;
+  } else if (methodstring == "mfd") {  // first basic mfd
+    method_ = MFD3D_POLYHEDRA;
+  } else if (methodstring == "mfd scaled") {  // second basic mfd
+    method_ = MFD3D_POLYHEDRA_SCALED;
+  } else {
+    Errors::Message msg("MatrixMFD: unexpected discretization method");
+    Exceptions::amanzi_throw(msg);
+  }
+
+  // vector space
+  std::vector<std::string> names;
+    std::vector<AmanziMesh::Entity_kind> locations;
+  if ( method_ != FV_TPFA){
+    names.push_back("cell"); names.push_back("face");
+    locations.push_back(AmanziMesh::CELL); locations.push_back(AmanziMesh::FACE);
+  }
+  else {
+    names.push_back("cell"); names.push_back("boundary_face");
+    locations.push_back(AmanziMesh::CELL); locations.push_back(AmanziMesh::BOUNDARY_FACE);
+  }
+  std::vector<int> ndofs(2,1);
+
+  space_ = Teuchos::rcp(new CompositeVectorSpace());
+  space_->SetMesh(mesh_)->SetGhosted()->SetComponents(names,locations,ndofs);
+
+  // preconditioner
+  if (plist_.isSublist("preconditioner")) {
+    Teuchos::ParameterList pc_list = plist_.sublist("preconditioner");
+    AmanziPreconditioners::PreconditionerFactory pc_fac;
+    S_pc_ = pc_fac.Create(pc_list);
+  }
+
+  // verbose object
+  vo_ = Teuchos::rcp(new VerboseObject("MatrixMFD", plist_));
+
+}
+
+
+// main computational methods
+/* ******************************************************************
+ * Calculate elemental inverse mass matrices.
+ ****************************************************************** */
+void MatrixMFD::CreateMFDmassMatrices(
+    const Teuchos::Ptr<std::vector<WhetStone::Tensor> >& K) {
+  // tag global matrices as invalid
+  MarkLocalMatricesAsChanged_();
+
+  int dim = mesh_->space_dimension();
+  WhetStone::MFD3D_Diffusion mfd(mesh_);
+  //  AmanziMesh::Entity_ID_List faces;
+
+  int ncells = mesh_->num_entities(AmanziMesh::CELL, AmanziMesh::OWNED);
+
+  if (Mff_cells_.size() != ncells) {
+   Mff_cells_.resize(static_cast<size_t>(ncells));
+  }
+
+  int ok;
+  nokay_ = npassed_ = 0;
+
+  WhetStone::Tensor Kc;
+  if (K == Teuchos::null) {
+    Kc.init(mesh_->space_dimension(), 1);
+    Kc(0,0) = 1.0;
+  }
+
+  //int ncells = mesh_->num_entities(AmanziMesh::CELL, AmanziMesh::OWNED);
+  for (int c=0; c!=ncells; ++c) {
+    int nfaces = mesh_->cell_get_num_faces(c);
+
+    WhetStone::DenseMatrix Mff(nfaces, nfaces);
+
+    if (K != Teuchos::null) {
+      Kc = (*K)[c];
+    }
+
+    if (method_ == MFD3D_POLYHEDRA_SCALED) {
+      ok = mfd.MassMatrixInverseScaled(c, Kc, Mff);
+    } else if (method_ == MFD3D_POLYHEDRA_MONOTONE) {
+      ok = mfd.MassMatrixInverseMMatrix(c, Kc, Mff);
+      if (ok == WhetStone::WHETSTONE_ELEMENTAL_MATRIX_WRONG) {
+        ok = mfd.MassMatrixInverseTPFA(c, Kc, Mff);
+        nokay_--;
+        npassed_++;
+      } 
+    } else if (method_ == MFD3D_POLYHEDRA) {
+      ok = mfd.MassMatrixInverse(c, Kc, Mff);
+    } else if (method_ == MFD3D_OPTIMIZED_SCALED) {
+      ok = mfd.MassMatrixInverseOptimizedScaled(c, Kc, Mff);
+    } else if (method_ == MFD3D_OPTIMIZED) {
+      ok = mfd.MassMatrixInverseOptimized(c, Kc, Mff);
+    } else if (method_ == MFD3D_HEXAHEDRA_MONOTONE) {
+      if ((nfaces == 6 && dim == 3) || (nfaces == 4 && dim == 2))
+        ok = mfd.MassMatrixInverseMMatrixHex(c, Kc, Mff);
+      else
+        ok = mfd.MassMatrixInverse(c, Kc, Mff);
+    } else if (method_ == MFD3D_TPFA) {
+      ok = mfd.MassMatrixInverseTPFA(c, Kc, Mff);
+    } else if (method_ == MFD3D_SUPPORT_OPERATOR) {
+      ok = mfd.MassMatrixInverseSO(c, Kc, Mff);
+    } else {
+      Errors::Message msg("MatrixMFD: unexpected discretization methods (contact lipnikov@lanl.gov).");
+      Exceptions::amanzi_throw(msg);
+    }
+    
+    Mff_cells_[c] = Mff;
+    
+    if (ok == WhetStone::WHETSTONE_ELEMENTAL_MATRIX_FAILED) {
+      Errors::Message msg("Matrix_MFD: unexpected failure of LAPACK in WhetStone.");
+      Exceptions::amanzi_throw(msg);
+    }
+
+    if (ok == WhetStone::WHETSTONE_ELEMENTAL_MATRIX_OK) nokay_++;
+    if (ok == WhetStone::WHETSTONE_ELEMENTAL_MATRIX_PASSED) npassed_++;
+  }
+
+  // sum up the numbers across processors
+  int nokay_tmp = nokay_, npassed_tmp = npassed_;
+  Comm().SumAll(&nokay_tmp, &nokay_, 1);
+  Comm().SumAll(&npassed_tmp, &npassed_, 1);
+}
+
+
+/* ******************************************************************
+ * Calculate elemental stiffness matrices.
+ ****************************************************************** */
+void MatrixMFD::CreateMFDstiffnessMatrices(
+    const Teuchos::Ptr<const CompositeVector>& Krel) {
+  // tag global matrices as invalid
+  MarkLocalMatricesAsChanged_();
+
+  // communicate as necessary
+  if (Krel.get() && Krel->HasComponent("face"))
+    Krel->ScatterMasterToGhosted("face");
+
+  int dim = mesh_->space_dimension();
+  WhetStone::MFD3D_Diffusion mfd(mesh_);
+  AmanziMesh::Entity_ID_List faces;
+
+  int ncells = mesh_->num_entities(AmanziMesh::CELL, AmanziMesh::OWNED);
+  
+  if (Aff_cells_.size() != ncells) {
+    Aff_cells_.resize(static_cast<size_t>(ncells));
+  }
+  if (Afc_cells_.size() != ncells) {
+    Afc_cells_.resize(static_cast<size_t>(ncells));
+  }
+  if (Acf_cells_.size() != ncells) {
+    Acf_cells_.resize(static_cast<size_t>(ncells));
+  }
+  if (Acc_cells_.size() != ncells) {
+    Acc_cells_.resize(static_cast<size_t>(ncells));
+    Acc_ = Teuchos::rcp(new Epetra_Vector(View,mesh_->cell_map(false),&Acc_cells_[0]));
+  }
+
+  for (int c=0; c!=ncells; ++c) {
+    int nfaces = mesh_->cell_get_num_faces(c);
+
+    WhetStone::DenseMatrix& Mff = Mff_cells_[c];
+    Teuchos::SerialDenseMatrix<int, double> Bff(nfaces,nfaces);
+    Epetra_SerialDenseVector Bcf(nfaces), Bfc(nfaces);
+
+    if (Krel == Teuchos::null ||
+        (!Krel->HasComponent("cell") && !Krel->HasComponent("face"))) {
+      for (int n=0; n!=nfaces; ++n) {
+        for (int m=0; m!=nfaces; ++m) {
+          Bff(m, n) = Mff(m,n);
+        }
+      }
+    } else if (Krel->HasComponent("cell") && !Krel->HasComponent("face")) {
+      const Epetra_MultiVector& Krel_c = *Krel->ViewComponent("cell",false);
+
+      for (int n=0; n!=nfaces; ++n) {
+        for (int m=0; m!=nfaces; ++m) {
+          Bff(m, n) = Mff(m,n) * Krel_c[0][c];
+        }
+      }
+    } else if (!Krel->HasComponent("cell") && Krel->HasComponent("face")) {
+      const Epetra_MultiVector& Krel_f = *Krel->ViewComponent("face",true);
+
+      mesh_->cell_get_faces(c, &faces);
+
+      for (int m=0; m!=nfaces; ++m) {
+        AmanziMesh::Entity_ID f = faces[m];
+        for (int n=0; n!=nfaces; ++n) {
+          Bff(m, n) = Mff(m,n) * Krel_f[0][f];
+        }
+      }
+    } else if (Krel->HasComponent("cell") && Krel->HasComponent("face")) {
+      const Epetra_MultiVector& Krel_f = *Krel->ViewComponent("face",true);
+      const Epetra_MultiVector& Krel_c = *Krel->ViewComponent("cell",false);
+
+      mesh_->cell_get_faces(c, &faces);
+
+      for (int m=0; m!=nfaces; ++m) {
+        AmanziMesh::Entity_ID f = faces[m];
+        for (int n=0; n!=nfaces; ++n) {
+          Bff(m, n) = Mff(m,n) * Krel_c[0][c] * Krel_f[0][f];
+        }
+      }
+    }
+
+    double matsum = 0.0;
+    for (int n=0; n!=nfaces; ++n) {
+      double rowsum = 0.0;
+      double colsum = 0.0;
+      
+      for (int m=0; m!=nfaces; ++m) {
+        colsum += Bff(m, n);
+	rowsum += Bff(n, m);
+      }
+      
+      Bcf(n) = -colsum;
+      Bfc(n) = -rowsum;
+      matsum += colsum;
+    }
+    
+    Aff_cells_[c] = Bff;
+    Afc_cells_[c] = Bfc;
+    Acf_cells_[c] = Bcf;
+    Acc_cells_[c] = matsum;
+  }
+}
+
+
+/* ******************************************************************
+ * Create elemental rhs vectors.
+ ****************************************************************** */
+void MatrixMFD::CreateMFDrhsVectors() {
+  
+  int ncells = mesh_->num_entities(AmanziMesh::CELL, AmanziMesh::OWNED);
+  
+  if (Ff_cells_.size() != ncells) {
+    Ff_cells_.resize(static_cast<size_t>(ncells));
+  }
+  if (Fc_cells_.size() != ncells) {
+    Fc_cells_.resize(static_cast<size_t>(ncells));
+  }
+
+  for (int c=0; c!=ncells; ++c) {
+    int nfaces = mesh_->cell_get_num_faces(c);
+
+    Epetra_SerialDenseVector Ff(nfaces);  // Entries are initilaized to 0.0.
+    double Fc = 0.0;
+
+    Ff_cells_[c] = Ff;
+    Fc_cells_[c] = Fc;
+  }
+}
+
+
+/* ******************************************************************
+ * Applies boundary conditions to elemental stiffness matrices and
+ * adds contributions to elemental rigth-hand-sides.
+ ****************************************************************** */
+void MatrixMFD::ApplyBoundaryConditions(const std::vector<MatrixBC>& bc_markers,
+					const std::vector<double>& bc_values, bool ADD_BC_FLUX) {
+  bc_markers_ = bc_markers;
+
+  // tag global matrices as invalid
+  MarkLocalMatricesAsChanged_();
+
+  int ncells = mesh_->num_entities(AmanziMesh::CELL, AmanziMesh::OWNED);
+  int nfaces = mesh_->num_entities(AmanziMesh::FACE, AmanziMesh::OWNED);
+  AmanziMesh::Entity_ID_List faces;
+  AmanziMesh::Entity_ID_List cells;
+
+  for (int c=0; c!=ncells; ++c) {
+    mesh_->cell_get_faces(c, &faces);
+    int nfaces = faces.size();
+
+    Teuchos::SerialDenseMatrix<int, double>& Bff = Aff_cells_[c];
+    Epetra_SerialDenseVector& Bfc = Afc_cells_[c];
+    Epetra_SerialDenseVector& Bcf = Acf_cells_[c];
+
+    Epetra_SerialDenseVector& Ff = Ff_cells_[c];
+    double& Fc = Fc_cells_[c];
+
+    for (int n=0; n!=nfaces; ++n) {
+      int f=faces[n];
+      if (bc_markers[f] == MATRIX_BC_DIRICHLET) {
+        for (int m=0; m!=nfaces; ++m) {
+          Ff[m] -= Bff(m, n) * bc_values[f];
+          Bff(n, m) = Bff(m, n) = 0.0;
+        }
+        Fc -= Bcf(n) * bc_values[f];
+
+        Bcf(n) = Bfc(n) = 0.0;
+
+        Bff(n, n) = 1.0;
+        Ff[n] = bc_values[f];
+      } else if ((bc_markers[f] == MATRIX_BC_FLUX)&&(ADD_BC_FLUX)) {
+        Ff[n] -= bc_values[f] * mesh_->face_area(f);
+      }
+    }
+  }
+}
+
+
+/* ******************************************************************
+ * Initialize global matrices.
+ *
+ * This likely should only be called once.
+ * If matrix is non-symmetric, we generate transpose of the matrix
+ * block Afc_ to reuse cf_graph; otherwise, pointer Afc_ = Acf_.
+ ****************************************************************** */
+void MatrixMFD::SymbolicAssembleGlobalMatrices() {
+  const Epetra_Map& cmap = mesh_->cell_map(false);
+  const Epetra_Map& fmap = mesh_->face_map(false);
+  const Epetra_Map& fmap_wghost = mesh_->face_map(true);
+
+  int avg_entries_row = (mesh_->space_dimension() == 2) ? MFD_QUAD_FACES : MFD_HEX_FACES;
+
+  // allocate the graphs
+  Teuchos::RCP<Epetra_CrsGraph> cf_graph =
+      Teuchos::rcp(new Epetra_CrsGraph(Copy, cmap, fmap_wghost, avg_entries_row, false));
+  Teuchos::RCP<Epetra_FECrsGraph> ff_graph =
+      Teuchos::rcp(new Epetra_FECrsGraph(Copy, fmap, 2*avg_entries_row));
+
+  // fill the graphs
+  FillMatrixGraphs_(cf_graph.ptr(), ff_graph.ptr());
+
+  // assemble the graphs
+  int ierr = cf_graph->FillComplete(fmap, cmap);
+  ASSERT(!ierr);
+  ierr = ff_graph->GlobalAssemble();  // Symbolic graph is complete.
+  ASSERT(!ierr);
+
+  // allocate the matrices
+  CreateMatrices_(*cf_graph, *ff_graph);
+}
+
+
+/* ******************************************************************
+ * Fill sparsity structure graphs of global matrices (only done once)
+ ****************************************************************** */
+void MatrixMFD::FillMatrixGraphs_(const Teuchos::Ptr<Epetra_CrsGraph> cf_graph,
+          const Teuchos::Ptr<Epetra_FECrsGraph> ff_graph) {
+  const Epetra_Map& cmap = mesh_->cell_map(false);
+  const Epetra_Map& fmap = mesh_->face_map(false);
+  const Epetra_Map& fmap_wghost = mesh_->face_map(true);
+
+  AmanziMesh::Entity_ID_List faces;
+  int faces_LID[MFD_MAX_FACES];  // Contigious memory is required.
+  int faces_GID[MFD_MAX_FACES];
+
+  // fill the graphs
+  int ncells = mesh_->num_entities(AmanziMesh::CELL, AmanziMesh::OWNED);
+  for (int c=0; c!=ncells; ++c) {
+    mesh_->cell_get_faces(c, &faces);
+    int nfaces = faces.size();
+
+    for (int n=0; n!=nfaces; ++n) {
+      faces_GID[n] = fmap_wghost.GID(faces[n]);
+    }
+    cf_graph->InsertMyIndices(c, nfaces, &(faces[0]));
+    ff_graph->InsertGlobalIndices(nfaces, faces_GID, nfaces, faces_GID);
+  }
+}
+
+
+/* ******************************************************************
+ * Allocate global matrices
+ ****************************************************************** */
+void MatrixMFD::CreateMatrices_(const Epetra_CrsGraph& cf_graph,
+        const Epetra_FECrsGraph& ff_graph) {
+  // create global matrices
+  const Epetra_Map& cmap = mesh_->cell_map(false);
+  Aff_ = Teuchos::rcp(new Epetra_FECrsMatrix(Copy, ff_graph));
+  Sff_ = Teuchos::rcp(new Epetra_FECrsMatrix(Copy, ff_graph));
+  Aff_->GlobalAssemble();
+  Sff_->GlobalAssemble();
+
+  // create the RHS
+  std::vector<std::string> names(2);
+  names[0] = "cell";
+  names[1] = "face";
+
+  std::vector<AmanziMesh::Entity_kind> locations(2);
+  locations[0] = AmanziMesh::CELL;
+  locations[1] = AmanziMesh::FACE;
+
+  std::vector<int> num_dofs(2,1);
+  CompositeVectorSpace space;
+  space.SetMesh(mesh_)->SetGhosted()->SetComponents(names,locations,num_dofs);
+  rhs_ = Teuchos::rcp(new CompositeVector(space));
+}
+
+
+/* ******************************************************************
+ * Parallel matvec product Y <-- A * X.
+ ****************************************************************** */
+int MatrixMFD::Apply(const CompositeVector& X, CompositeVector& Y) const {
+  if (!Y.Ghosted()) {
+    ASSERT(0);
+    return 1;
+  }
+  if (!X.Ghosted()) {
+    ASSERT(0);
+    return 1;
+  }
+
+  X.ScatterMasterToGhosted();
+  Y.ViewComponent("face", true)->PutScalar(0.);
+  Y.ViewComponent("cell", true)->PutScalar(0.);
+
+  const std::vector<Teuchos::SerialDenseMatrix<int, double> >& Aff = Aff_cells();
+  const std::vector<Epetra_SerialDenseVector>& Afc = Afc_cells();
+  const std::vector<Epetra_SerialDenseVector>& Acf = Acf_cells();
+
+  const Epetra_MultiVector& Xf = *X.ViewComponent("face", true);
+  const Epetra_MultiVector& Xc = *X.ViewComponent("cell");
+
+  Epetra_MultiVector& Yf = *Y.ViewComponent("face", true);
+  Epetra_MultiVector& Yc = *Y.ViewComponent("cell");
+
+  AmanziMesh::Entity_ID_List faces;
+  int ncells_owned = mesh_->num_entities(AmanziMesh::CELL, AmanziMesh::OWNED);
+
+  for (int c = 0; c < ncells_owned; c++) {
+    mesh_->cell_get_faces(c, &faces);
+    int nfaces = faces.size();
+
+    Teuchos::SerialDenseVector<int, double> v(nfaces), av(nfaces);
+    for (int n = 0; n < nfaces; n++) {
+      v(n) = Xf[0][faces[n]];
+    }
+
+    av.multiply(Teuchos::NO_TRANS, Teuchos::NO_TRANS, 1.0, Aff[c], v, 0.0);
+
+    double tmp = Xc[0][c];
+    for (int n = 0; n < nfaces; n++) {
+      int f = faces[n];
+      Yf[0][f] += av(n);
+      Yc[0][c] += Acf[c](n) * v(n);
+      Yf[0][f] += Afc[c](n) * tmp;
+    }
+    Yc[0][c] += (*Acc_)[c] * tmp;
+  } 
+  Y.GatherGhostedToMaster("face", Add);
+  return 0;
+}
+
+/* ******************************************************************
+ * Parallel solve, Y <-- A^-1 X
+ ****************************************************************** */
+int MatrixMFD::ApplyInverse(const CompositeVector& X, CompositeVector& Y) const {
+  if (!assembled_schur_) {
+    AssembleSchur_();
+    UpdatePreconditioner_();
+  }
+
+  if (S_pc_ == Teuchos::null) {
+    Errors::Message msg("MatrixMFD::ApplyInverse called but no preconditioner sublist was provided");
+    Exceptions::amanzi_throw(msg);
+  }
+
+  // Temporary cell and face vectors.
+  CompositeVector T(X, true);
+
+  // FORWARD ELIMINATION:  Tf = Xf - Afc_ inv(Acc_) Xc
+  int ierr;
+  Epetra_MultiVector& Tc = *T.ViewComponent("cell", false);
+  ierr  = Tc.ReciprocalMultiply(1.0, *Acc_, *X.ViewComponent("cell", false), 0.0);
+  ASSERT(!ierr);
+
+  ApplyAfc(T, T, 0.0);
+  Epetra_MultiVector& Tf = *T.ViewComponent("face", false);
+  Tf.Update(1.0, *X.ViewComponent("face", false), -1.0);
+
+  // Solve the Schur complement system Sff_ * Yf = Tf.
+  ierr = S_pc_->ApplyInverse(Tf, *Y.ViewComponent("face",false));
+  ASSERT(!ierr);
+
+  // BACKWARD SUBSTITUTION:  Yc = inv(Acc_) (Xc - Acf_ Yf)
+  ApplyAcf(Y, T, 0.0);
+
+  Tc.Update(1.0, *X.ViewComponent("cell", false), -1.0);
+  ierr |= Y.ViewComponent("cell", false)->ReciprocalMultiply(1.0, *Acc_, Tc, 0.0);
+
+  if (ierr) {
+    Errors::Message msg("MatrixMFD::ApplyInverse has failed in calculating y = A*x.");
+    Exceptions::amanzi_throw(msg);
+  }
+
+  return ierr;
+}
+
+
+/* ******************************************************************
+ * Linear algebra operations with matrices: r = f - A * x
+ ****************************************************************** */
+void MatrixMFD::ComputeResidual(const CompositeVector& solution,
+        const Teuchos::Ptr<CompositeVector>& residual) const {
+  Apply(solution, *residual);
+  if (!assembled_rhs_) AssembleRHS_();
+  residual->Update(1.0, *rhs_, -1.0);
+
+}
+
+
+/* ******************************************************************
+ * Linear algebra operations with matrices: r = A * x - f
+ ****************************************************************** */
+void MatrixMFD::ComputeNegativeResidual(const CompositeVector& solution,
+        const Teuchos::Ptr<CompositeVector>& residual) const {
+  Apply(solution, *residual);
+  if (!assembled_rhs_) AssembleRHS_();
+  std::cout<<"solut face\n"<<*solution.ViewComponent("face", false)<<"\n";
+  //std::cout<<"resid\n"<<*(*residual).ViewComponent("cell", false)<<"\n";
+  std::cout<<"resid\n"<<*(*residual).ViewComponent("cell", false)<<"\n";
+  residual->Update(-1.0, *rhs_, 1.0);
+  std::cout<<"rhs\n"<<*(*rhs_).ViewComponent("cell", false)<<"\n";
+  std::cout<<"resid\n"<<*(*residual).ViewComponent("cell", false)<<"\n";
+
+}
+
+
+/* ******************************************************************
+ * Initialization of the preconditioner
+ ****************************************************************** */
+void MatrixMFD::InitPreconditioner() {}
+
+
+/* ******************************************************************
+ * Rebuild preconditioner.
+ ****************************************************************** */
+void MatrixMFD::UpdatePreconditioner_() const {
+  if (S_pc_ == Teuchos::null) {
+    Errors::Message msg("MatrixMFD::ApplyInverse() called but no preconditioner sublist was provided");
+    Exceptions::amanzi_throw(msg);
+  }
+  S_pc_->Destroy();
+
+  // dump the schur complement
+  // std::stringstream filename_s2;
+  // filename_s2 << "schur_PC_" << 0 << ".txt";
+  // EpetraExt::RowMatrixToMatlabFile(filename_s2.str().c_str(), *Sff_);
+
+  S_pc_->Update(Sff_);
+}
+
+
+/* ******************************************************************
+ * WARNING: Routines requires original mass matrices (Aff_cells_), i.e.
+ * before boundary conditions were imposed.
+ *
+ * WARNING: Since diffusive flux is not continuous, we derive it only
+ * once (using flag) and in exactly the same manner as in routine
+ * Flow_PK::addGravityFluxes_DarcyFlux.
+ *
+ ****************************************************************** */
+void MatrixMFD::DeriveFlux(const CompositeVector& solution,
+                           const Teuchos::Ptr<CompositeVector>& flux) const {
+
+  AmanziMesh::Entity_ID_List faces;
+  std::vector<double> dp;
+  std::vector<int> dirs;
+
+
+  flux->PutScalar(0.);
+
+  int ncells_owned = mesh_->num_entities(AmanziMesh::CELL, AmanziMesh::OWNED);
+  int nfaces_owned = flux->size("face",false);
+  solution.ScatterMasterToGhosted("face");
+
+  std::vector<bool> done(nfaces_owned, false);
+  const Epetra_MultiVector& soln_cells = *solution.ViewComponent("cell",false);
+  const Epetra_MultiVector& soln_faces = *solution.ViewComponent("face",true);
+  Epetra_MultiVector& flux_v = *flux->ViewComponent("face",false);
+
+  for (int c=0; c!=ncells_owned; ++c) {
+    mesh_->cell_get_faces_and_dirs(c, &faces, &dirs);
+    int nfaces = faces.size();
+
+    dp.resize(nfaces);
+    for (int n=0; n!=nfaces; ++n) {
+      int f = faces[n];
+      dp[n] = soln_cells[0][c] - soln_faces[0][f];
+    }
+
+    for (int n=0; n!=nfaces; ++n) {
+      int f = faces[n];
+      if (f < nfaces_owned && !done[f]) {
+        double s = 0.0;
+        for (int m=0; m!=nfaces; ++m) {
+          s += Aff_cells_[c](n, m) * dp[m];
+        }
+
+        flux_v[0][f] = s * dirs[n];
+        done[f] = true;
+      }
+    }
+  }
+
+  // ensure post-condition - we got them all
+  for (int f=0; f!=nfaces_owned; ++f) {
+    ASSERT(done[f]);
+  }
+}
+
+
+/* ******************************************************************
+ * Derive Darcy velocity in cells.
+ * WARNING: It cannot be consistent with the Darcy flux.
+ * WARNING: It is assumed that flux faces have been communicated.
+ ****************************************************************** */
+void MatrixMFD::DeriveCellVelocity(const CompositeVector& flux,
+        const Teuchos::Ptr<CompositeVector>& velocity) const {
+
+  flux.ScatterMasterToGhosted("face");
+  const Epetra_MultiVector& flux_f = *flux.ViewComponent("face",true);
+  Epetra_MultiVector& velocity_c = *velocity->ViewComponent("cell",false);
+
+  int dim = mesh_->space_dimension();
+  int ncells_owned = mesh_->num_entities(AmanziMesh::CELL, AmanziMesh::OWNED);
+
+  WhetStone::MFD3D_Diffusion mfd(mesh_);
+  AmanziGeometry::Point gradient(dim);
+  AmanziMesh::Entity_ID_List faces;
+
+  for (int c=0; c!=ncells_owned; ++c) {
+    mesh_->cell_get_faces(c, &faces);
+    int nfaces = faces.size();
+    std::vector<double> solution(nfaces);
+
+    for (int n = 0; n < nfaces; n++) {
+      int f = faces[n];
+      solution[n] = flux_f[0][f];
+    }
+  
+    mfd.RecoverGradient_MassMatrix(c, solution, gradient);
+    for (int i = 0; i < dim; i++) velocity_c[i][c] = -gradient[i];
+  }
+}
+
+
+/* ******************************************************************
+ * Solve the bottom row of the block system for lambda, given p.
+ ****************************************************************** */
+void MatrixMFD::UpdateConsistentFaceConstraints(const Teuchos::Ptr<CompositeVector>& u) {
+  if (!assembled_operator_) AssembleAff_();
+  if (!assembled_rhs_) AssembleRHS_();
+
+  // Aff solutions
+  if (Aff_solver_ == Teuchos::null) {
+    if (plist_.isSublist("consistent face solver")) {
+      Teuchos::ParameterList Aff_plist = plist_.sublist("consistent face solver");
+      Aff_op_ = Teuchos::rcp(new EpetraMatrixDefault<Epetra_FECrsMatrix>(Aff_plist));
+      Aff_op_->Update(Aff_);
+
+      if (Aff_plist.isParameter("iterative method")) {
+        AmanziSolvers::LinearOperatorFactory<EpetraMatrix,Epetra_Vector,Epetra_BlockMap> op_fac;
+        Aff_solver_ = op_fac.Create(Aff_plist, Aff_op_);
+      } else {
+        Aff_solver_ = Aff_op_;
+      }
+    } else {
+      Errors::Message msg("MatrixMFD::UpdateConsistentFaceConstraints was called, but no consistent face solver sublist was provided.");
+      Exceptions::amanzi_throw(msg);
+    }
+  }
+  
+  Teuchos::Ptr<const CompositeVector> rhs = rhs_.ptr();
+  const Epetra_MultiVector& rhs_f = *rhs->ViewComponent("face", false);
+
+  Teuchos::RCP<CompositeVector> work =
+      Teuchos::rcp(new CompositeVector(*rhs_));
+
+  ApplyAfc(*u, *work, 0.);  // Afc is kept in the transpose form.
+  work->ViewComponent("face", false)->Update(1.0, rhs_f, -1.0);
+
+  Aff_op_->Destroy();
+  Aff_op_->Update(Aff_);
+  int ierr = Aff_solver_->ApplyInverse(*(*work->ViewComponent("face",false))(0), 
+				       *(*u->ViewComponent("face",false))(0));
+}
+
+
+/* ******************************************************************
+ * Solve the bottom row of the block system for lambda, given p.
+ ****************************************************************** */
+void MatrixMFD::UpdateConsistentFaceCorrection(const CompositeVector& u,
+        const Teuchos::Ptr<CompositeVector>& Pu) {
+  if (!assembled_operator_) AssembleAff_();
+
+  // Aff solutions
+  if (Aff_solver_ == Teuchos::null) {
+    if (plist_.isSublist("consistent face solver")) {
+      Teuchos::ParameterList Aff_plist = plist_.sublist("consistent face solver");
+      Aff_op_ = Teuchos::rcp(new EpetraMatrixDefault<Epetra_FECrsMatrix>(Aff_plist));
+      Aff_op_->Update(Aff_);
+
+      if (Aff_plist.isParameter("iterative method")) {
+        AmanziSolvers::LinearOperatorFactory<EpetraMatrix,Epetra_Vector,Epetra_BlockMap> op_fac;
+        Aff_solver_ = op_fac.Create(Aff_plist, Aff_op_);
+      } else {
+        Aff_solver_ = Aff_op_;
+      }
+    } else {
+      Errors::Message msg("MatrixMFD::UpdateConsistentFaceConstraints was called, but no consistent face solver sublist was provided.");
+      Exceptions::amanzi_throw(msg);
+    }
+  }
+
+  Teuchos::RCP<CompositeVector> work = Teuchos::rcp(new CompositeVector(*Pu));
+  ApplyAfc(*Pu, *work, 0.);  // Afc is kept in the transpose form.
+  work->ViewComponent("face", false)->Update(1.0, *u.ViewComponent("face",false),
+					     -1.0);
+
+  Aff_op_->Destroy();
+  Aff_op_->Update(Aff_);
+  int ierr = Aff_solver_->ApplyInverse(*(*work->ViewComponent("face",false))(0), 
+				       *(*Pu->ViewComponent("face",false))(0));
+  ASSERT(!ierr);
+}
+
+
+/* ******************************************************************
+ * Solve the top row of the block system for p, given lambda.
+ ****************************************************************** */
+void MatrixMFD::UpdateConsistentCellCorrection(const CompositeVector& u,
+        const Teuchos::Ptr<CompositeVector>& Pu) {
+  Epetra_MultiVector Tc(*Pu->ViewComponent("cell", false));
+
+  // BACKWARD SUBSTITUTION:  Yc = inv(Acc_) (Xc - Acf_ Yf)
+  ApplyAcf(*Pu, *Pu, 0.);
+  Epetra_MultiVector& Pu_c = *Pu->ViewComponent("cell",false);
+  Pu_c.Update(1.0, *u.ViewComponent("cell", false), -1.0);
+
+  for (int c=0; c!=Pu_c.MyLength(); ++c) {
+    Pu_c[0][c] /= Acc_cells_[c];
+  }
+}
+
+
+void MatrixMFD::Add2MFDstiffnessMatrices(std::vector<double> *Acc_ptr,
+			      std::vector<Teuchos::SerialDenseMatrix<int, double> > *Aff_ptr,
+			      std::vector<Epetra_SerialDenseVector> *Acf_ptr,
+			      std::vector<Epetra_SerialDenseVector> *Afc_ptr){
+
+  int ncells = mesh_->num_entities(AmanziMesh::CELL, AmanziMesh::OWNED);
+
+  if (Acc_ptr){
+    for (int c=0; c!=ncells; ++c) {
+      Acc_cells_[c] += (*Acc_ptr)[c];
+    }
+  }
+  if (Afc_ptr){
+    for (int c=0; c!=ncells; ++c) {
+      Afc_cells_[c] += Afc_ptr->at(c);
+    }
+  }
+  if (Acf_ptr){
+    for (int c=0; c!=ncells; ++c) {
+      Acf_cells_[c] += Acf_ptr->at(c);
+    }
+  }
+  if (Aff_ptr){
+    for (int c=0; c!=ncells; ++c) {
+      Aff_cells_[c] += Aff_ptr->at(c);
+    }
+  }
+}
+
+
+/* ******************************************************************
+ * Public method: Y_c = scalar * Y_c + Acf * X_f
+ ****************************************************************** */
+int MatrixMFD::ApplyAcf(const CompositeVector& X, CompositeVector& Y, 
+			  double scalar) const {
+  return ApplyAcf_(X, *Y.ViewComponent("cell",false), scalar);
+}
+
+
+int MatrixMFD::ApplyAcf_(const CompositeVector& X, Epetra_MultiVector& Y, double scalar) const {
+  if (!X.Ghosted()) {
+    ASSERT(0);
+    return 1;
+  }
+  X.ScatterMasterToGhosted("face", true); // force scatter for now... --etc
+  ApplyAcf_(*X.ViewComponent("face",true), Y, scalar);
+  return 0;
+}
+
+
+/* ******************************************************************
+ * Protected method: Y = scalar * Y + Acf * X
+ ****************************************************************** */
+int MatrixMFD::ApplyAcf_(const Epetra_MultiVector& X, Epetra_MultiVector& Y, double scalar) const {
+  if (scalar == 0.0) { 
+    Y.PutScalar(0.0);
+  } else if (scalar != 1.0) {
+    Y.Scale(scalar);
+  }
+
+  const std::vector<Epetra_SerialDenseVector>& Acf = Acf_cells();
+
+  AmanziMesh::Entity_ID_List faces;
+  int ncells_owned = mesh_->num_entities(AmanziMesh::CELL, AmanziMesh::OWNED);
+
+  for (int c = 0; c < ncells_owned; c++) {
+    mesh_->cell_get_faces(c, &faces);
+    int nfaces = faces.size();
+
+    for (int n = 0; n < nfaces; n++) {
+      Y[0][c] += Acf[c][n] * X[0][faces[n]];
+    }
+  } 
+  return 0;
+}
+
+
+/* ******************************************************************
+ * Public method: Y_f = scalar * Y_f + Afc * X_c
+ ****************************************************************** */
+int MatrixMFD::ApplyAfc(const CompositeVector& X, CompositeVector& Y, 
+			  double scalar) const {
+  return ApplyAfc_(*X.ViewComponent("cell",false), Y, scalar);
+}
+
+int MatrixMFD::ApplyAfc_(const Epetra_MultiVector& X, CompositeVector& Y, double scalar) const {
+  if (!Y.Ghosted()) {
+    ASSERT(0);
+    return 1;
+  }
+  
+  ApplyAfc_(X, *Y.ViewComponent("face",true), scalar);
+  Y.GatherGhostedToMaster("face", Add);
+  return 0;
+}
+
+
+/* ******************************************************************
+ * Protected method: Y = scalar * Y + Afc * X
+ ****************************************************************** */
+int MatrixMFD::ApplyAfc_(const Epetra_MultiVector& X, Epetra_MultiVector& Y, double scalar) const {
+  if (scalar == 0.0) { 
+    Y.PutScalar(0.0);
+  } else if (scalar != 1.0) {
+    Y.Scale(scalar);
+
+    int nfaces_owned = mesh_->num_entities(AmanziMesh::FACE, AmanziMesh::OWNED);
+    int nfaces_wghost = mesh_->num_entities(AmanziMesh::FACE, AmanziMesh::USED);
+    for (int f = nfaces_owned; f < nfaces_wghost; f++) Y[0][f] = 0.0;
+  }
+
+  const std::vector<Epetra_SerialDenseVector>& Afc = Afc_cells();
+
+  AmanziMesh::Entity_ID_List faces;
+  int ncells_owned = mesh_->num_entities(AmanziMesh::CELL, AmanziMesh::OWNED);
+
+  for (int c = 0; c < ncells_owned; c++) {
+    mesh_->cell_get_faces(c, &faces);
+    int nfaces = faces.size();
+
+    double tmp = X[0][c];
+    for (int n = 0; n < nfaces; n++) {
+      Y[0][faces[n]] += Afc[c][n] * tmp;
+    }
+  } 
+  return 0;
+}
+
+
+/* ******************************************************************
+ * Assemble elemental rhs matrices into global RHS
+ ****************************************************************** */
+void MatrixMFD::AssembleRHS_() const {
+  rhs_->ViewComponent("face", true)->PutScalar(0.0);
+  Epetra_MultiVector& rhs_c = *rhs_->ViewComponent("cell", false);
+  Epetra_MultiVector& rhs_f = *rhs_->ViewComponent("face", true);
+
+  // loop over cells and fill
+  const Epetra_Map& fmap_wghost = mesh_->face_map(true);
+  int faces_LID[MFD_MAX_FACES];
+  int faces_GID[MFD_MAX_FACES];
+
+  int ncells = mesh_->num_entities(AmanziMesh::CELL, AmanziMesh::OWNED);
+  for (int c=0; c!=ncells; ++c) {
+    AmanziMesh::Entity_ID_List faces;
+    mesh_->cell_get_faces(c, &faces);
+    int nfaces = faces.size();
+
+    // assemble rhs (and simultaneously get GIDs of faces
+    rhs_c[0][c] = Fc_cells_[c];
+    for (int n=0; n!=nfaces; ++n) {
+      AmanziMesh::Entity_ID f = faces[n];
+      rhs_f[0][f] += Ff_cells_[c][n];
+    }
+  }
+
+  rhs_->GatherGhostedToMaster("face");
+  assembled_rhs_ = true;
+}
+
+
+/* ******************************************************************
+ * Convert elemental mass matrices into stiffness matrices and
+ * assemble them into four global matrix Aff.
+ ****************************************************************** */
+void MatrixMFD::AssembleAff_() const {
+  ASSERT(Aff_.get()); // precondition: matrices have been created
+
+  // reinitialize to zero if adding
+  Aff_->PutScalar(0.0);
+
+  AmanziMesh::Entity_ID_List faces;
+  int gid[MFD_MAX_FACES];
+
+  const Epetra_Map& fmap_wghost = mesh_->face_map(true);
+  int ncells = mesh_->num_entities(AmanziMesh::CELL, AmanziMesh::OWNED);
+
+  for (int c=0; c!=ncells; ++c) {
+    mesh_->cell_get_faces(c, &faces);
+    int nfaces = faces.size();
+
+    for (int n=0; n!=nfaces; ++n) {
+      gid[n] = fmap_wghost.GID(faces[n]);
+    }
+    Aff_->SumIntoGlobalValues(nfaces, gid, Aff_cells_[c].values());
+  }
+
+  // communicate
+  Aff_->GlobalAssemble();
+
+  // tag matrices as assembled
+  assembled_operator_ = true;
+}
+
+
+/* ******************************************************************
+ * Assemble Schur complement from elemental matrices.
+ ****************************************************************** */
+void MatrixMFD::AssembleSchur_() const {
+  const std::vector<Teuchos::SerialDenseMatrix<int, double> >& Aff = Aff_cells();
+  const std::vector<Epetra_SerialDenseVector>& Afc = Afc_cells();
+  const std::vector<Epetra_SerialDenseVector>& Acf = Acf_cells();
+  const std::vector<double>& Acc = Acc_cells();
+
+  // initialize to zero
+  Sff_->PutScalar(0.0);
+
+  // loop over cells and assemble
+  AmanziMesh::Entity_ID_List faces;
+  const Epetra_Map& fmap_wghost = mesh_->face_map(true);
+  int ncells = mesh_->num_entities(AmanziMesh::CELL, AmanziMesh::OWNED);
+
+  for (int c=0; c!=ncells; ++c) {
+    mesh_->cell_get_faces(c, &faces);
+    int nfaces = faces.size();
+    Epetra_SerialDenseMatrix Tff(nfaces, nfaces); // T implies local S
+    const Epetra_SerialDenseVector& Bcf = Acf[c];
+    const Epetra_SerialDenseVector& Bfc = Afc[c];
+
+    for (int n=0; n!=nfaces; ++n) {
+      for (int m=0; m!=nfaces; ++m) {
+        Tff(n, m) = Aff_cells_[c](n, m) - Bfc[n] * Bcf[m] / Acc[c];
+      }
+    }
+
+    Epetra_IntSerialDenseVector gid(nfaces);
+    for (int n=0; n!=nfaces; ++n) {  // boundary conditions
+      int f = faces[n];
+      gid[n] = fmap_wghost.GID(f);
+
+      if (bc_markers_[f] == MATRIX_BC_DIRICHLET) {
+        for (int m=0; m!=nfaces; ++m) Tff(n, m) = Tff(m, n) = 0.0;
+        Tff(n, n) = 1.0;
+      }
+    }
+
+    Sff_->SumIntoGlobalValues(gid, Tff);
+  }
+  Sff_->GlobalAssemble();
+
+  // tag matrices as assembled
+  assembled_schur_ = true;
+}
+
+}  // namespace Operators
+}  // namespace Amanzi