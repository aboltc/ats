/* -*-  mode: c++; indent-tabs-mode: nil -*- */
//! Simple wrapper that takes a ParameterList and generates all needed meshes.

/*
  ATS is released under the three-clause BSD License. 
  The terms of use and "as is" disclaimer for this license are 
  provided in the top-level COPYRIGHT file.

  Authors: Ethan Coon (ecoon@lanl.gov)
*/

#include "Epetra_MpiComm.h"
#include "Teuchos_ParameterList.hpp"
#include "Teuchos_TimeMonitor.hpp"

#include "MeshAudit.hh"
#include "MeshFactory.hh"
#include "MeshLogicalFactory.hh"
#include "MeshColumn.hh"
#include "MeshSurfaceCell.hh"
#include "GeometricModel.hh"

#include "ats_mesh_factory.hh"

namespace ATS {

void
createMeshes(Teuchos::ParameterList& global_list,
             const Teuchos::RCP<Epetra_MpiComm>& comm,
             const Teuchos::RCP<Amanzi::AmanziGeometry::GeometricModel>& gm,
             Amanzi::State& S) {

  Teuchos::ParameterList& plist = global_list.sublist("mesh");
  int num_procs = comm->NumProc();
  int rank = comm->MyPID();

  // create the MSTK factory
  Amanzi::AmanziMesh::MeshFactory factory(comm.get());
  Amanzi::AmanziMesh::FrameworkPreference prefs(factory.preference());
  prefs.clear();
  prefs.push_back(Amanzi::AmanziMesh::MSTK);

  // -------------------------------------------------
  // create the base mesh
  Teuchos::ParameterList& mesh_plist = plist.sublist("domain");
  Teuchos::RCP<Amanzi::AmanziMesh::Mesh> mesh;

  if (mesh_plist.isSublist("read mesh file")) {
    // from file
    Teuchos::ParameterList read_params = mesh_plist.sublist("read mesh file");

    // file name
    std::string file;
    if (read_params.isParameter("file")) {
      file = read_params.get<std::string>("file");
    } else {
      Errors::Message msg("\"read mesh file\" list missing \"file\" parameter.");
      Exceptions::amanzi_throw(msg);
    }

    // file format
    std::string format;
    if (read_params.isParameter("format")) {
      // Is the format one that we can read?
      format = read_params.get<std::string>("format");
      if (format != "Exodus II") {
        Errors::Message msg;
        msg << "\"read mesh file\" parameter \"format\" with value \"" << format
            << "\" not understood: valid formats are: \"Exodus II\".";
        Exceptions::amanzi_throw(msg);
      }
    } else {
      Errors::Message msg("\"read mesh file\" parameter \"format\" missing.");
      Exceptions::amanzi_throw(msg);
    }

    // create the mesh from the file
    Teuchos::RCP<Teuchos::Time> volmeshtime = Teuchos::TimeMonitor::getNewCounter("volume mesh creation");
    Teuchos::TimeMonitor timer(*volmeshtime);
    mesh = factory.create(file, gm);


  } else if (mesh_plist.isSublist("generate mesh")) {
    // generated mesh
    Teuchos::ParameterList gen_params = mesh_plist.sublist("generate mesh");
    mesh = factory.create(gen_params, gm);

  } else if (mesh_plist.isSublist("logical mesh")) {
    // -- from logical mesh file
    Amanzi::AmanziMesh::MeshLogicalFactory fac(comm.get(), gm);
    mesh = fac.Create(mesh_plist.sublist("logical mesh"));
    
  } else if (mesh_plist.isSublist("embedded logical mesh")) {
    Errors::Message msg("\"embedded logical mesh\" option not yet implemented.");
    Exceptions::amanzi_throw(msg);
    
  } else {
    Errors::Message msg("Must specify mesh sublist of type: \"read mesh file\", \"generate mesh\", or \"logical mesh\".");
    Exceptions::amanzi_throw(msg);
  }

  // mesh verification
  ASSERT(!mesh.is_null());
  bool verify = mesh_plist.get<bool>("verify mesh", false);
  if (verify) {
    if (rank == 0)
      std::cout << "Verifying mesh with Mesh Audit..." << std::endl;
    if (num_procs == 1) {
      Amanzi::MeshAudit mesh_auditor(mesh);
      int status = mesh_auditor.Verify();
      if (status == 0) {
        std::cout << "Mesh Audit confirms that mesh is ok" << std::endl;
      } else {
        Errors::Message msg("Mesh Audit could not verify correctness of mesh.");
        Exceptions::amanzi_throw(msg);
      }
    } else {
      std::ostringstream ofile;
      ofile << "mesh_audit_" << std::setfill('0') << std::setw(4) << rank << ".txt";
      std::ofstream ofs(ofile.str().c_str());
      if (rank == 0)
        std::cout << "Writing Mesh Audit output to " << ofile.str() << ", etc." << std::endl;
      
      int ierr = 0, aerr = 0;
      Amanzi::MeshAudit mesh_auditor(mesh, ofs);
      int status = mesh_auditor.Verify();        // check the mesh
      if (status != 0) ierr = 1;
      
      comm->SumAll(&ierr, &aerr, 1);
      if (aerr == 0) {
        if (rank == 0)
          std::cout << "Mesh Audit confirms that mesh is ok" << std::endl;
      } else {
        Errors::Message msg("Mesh Audit could not verify correctness of mesh.");
        Exceptions::amanzi_throw(msg);
      }
    }
  }  // if verify

  bool deformable = mesh_plist.get<bool>("deformable mesh",false);
  S.RegisterDomainMesh(mesh, deformable);
  

  // -------------------------------------------------
  // Create the surface mesh if needed
  if (plist.isSublist("surface")) {
    Teuchos::RCP<Amanzi::AmanziMesh::Mesh> surface_mesh = Teuchos::null;
    Teuchos::RCP<Amanzi::AmanziMesh::Mesh> surface3D_mesh = Teuchos::null;
    Teuchos::ParameterList& surface_plist = plist.sublist("surface");
    if (surface_plist.get<bool>("aliased", false)) {
      surface_mesh = mesh;

    } else {
      std::vector<std::string> setnames;
      if (surface_plist.isParameter("surface sideset name")) {
        setnames.push_back(surface_plist.get<std::string>("surface sideset name"));
      } else if (surface_plist.isParameter("surface sideset names")) {
        setnames = surface_plist.get<Teuchos::Array<std::string> >("surface sideset names").toVector();
      } else {
        Errors::Message message("Surface mesh sublist missing parameter \"surface sideset names\".");
        Exceptions::amanzi_throw(message);
      }

      if (mesh->manifold_dimension() == 3) {
        surface3D_mesh = factory.create(&*mesh,setnames,Amanzi::AmanziMesh::FACE,false,false);
        surface_mesh = factory.create(&*mesh,setnames,Amanzi::AmanziMesh::FACE,true,false);
      } else {
        surface3D_mesh = mesh;
        surface_mesh = factory.create(&*mesh,setnames,Amanzi::AmanziMesh::CELL,true,false);
      }

      bool surf_verify = surface_plist.get<bool>("verify mesh", false);
      if (surf_verify) {
        if (rank == 0)
          std::cout << "Verifying surface mesh with Mesh Audit..." << std::endl;
        if (num_procs == 1) {
          Amanzi::MeshAudit surf_mesh_auditor(surface_mesh);
          int status = surf_mesh_auditor.Verify();
          if (status == 0) {
            std::cout << "Mesh Audit confirms that surface mesh is ok" << std::endl;
          } else {
            Errors::Message msg("Mesh Audit could not verify correctness of surface mesh.");
            Exceptions::amanzi_throw(msg);
          }
        } else {
          std::ostringstream ofile;
          ofile << "surf_mesh_audit_" << std::setfill('0') << std::setw(4) << rank << ".txt";
          std::ofstream ofs(ofile.str().c_str());
          if (rank == 0)
            std::cout << "Writing Surface Mesh Audit output to " << ofile.str() << ", etc." << std::endl;
        
          int ierr = 0, aerr = 0;
          Amanzi::MeshAudit surf_mesh_auditor(mesh, ofs);
          int status = surf_mesh_auditor.Verify();        // check the mesh
          if (status != 0) ierr = 1;
        
          comm->SumAll(&ierr, &aerr, 1);
          if (aerr == 0 && rank == 0) {
            std::cout << "Mesh Audit confirms that surface mesh is ok" << std::endl;
          } else {
            Errors::Message msg("Mesh Audit could not verify correctness of surface mesh.");
            Exceptions::amanzi_throw(msg);
          }
        }
      }  // if surf_verify

      if (surface_plist.isParameter("export mesh to file")) {
        std::string export_surf_mesh_filename =
            surface_plist.get<std::string>("export mesh to file");
        surface3D_mesh->write_to_exodus_file(export_surf_mesh_filename);
      }
    }

    // register meshes with state
    bool deformable_surface = surface_plist.get<bool>("deformable mesh", deformable);
    if (surface3D_mesh != Teuchos::null)
      S.RegisterMesh("surface_3d", surface3D_mesh, deformable_surface);
    if (surface_mesh != Teuchos::null)
      S.RegisterMesh("surface", surface_mesh, deformable_surface);
  }


  // -------------------------------------------------
  // Column meshes
  if (plist.isSublist("column")) {
    std::vector<Teuchos::RCP<Amanzi::AmanziMesh::Mesh> > col_meshes;
    std::vector<Teuchos::RCP<Amanzi::AmanziMesh::Mesh> > col_surf_meshes;
    auto surface_mesh = S.GetMesh("surface");

    int nc = mesh->num_columns();
    col_meshes.resize(nc, Teuchos::null);
    col_surf_meshes.resize(nc, Teuchos::null);
    for (int c=0; c!=nc; ++c) {
      col_meshes[c] = Teuchos::rcp(new Amanzi::AmanziMesh::MeshColumn(*mesh, c));
    }
    if (plist.isSublist("column surface"))
      for (int c1=0; c1!=nc; ++c1)
        col_surf_meshes[c1] = Teuchos::rcp(new Amanzi::AmanziMesh::MeshSurfaceCell(*col_meshes[c1], "surface"));

    bool deformable_columns = plist.sublist("column").get<bool>("deformable mesh", deformable);
    for (int c=0; c!=col_meshes.size(); ++c) {
      std::stringstream name_ss, name_surf;
      int id = surface_mesh->cell_map(false).GID(c);
      name_ss << "column_" << id;
      name_surf << "surface_column_" << id;
      S.RegisterMesh(name_ss.str(), col_meshes[c], deformable_columns);
      if (plist.isSublist("column surface"))
        S.RegisterMesh(name_surf.str(), col_surf_meshes[c], deformable_columns);
    }
    
    // generalize vis for columns
    if (global_list.isSublist("visualization columns")) {
      Teuchos::ParameterList& vis_ss_plist = global_list.sublist("visualization columns"); 
      for (int c=0; c!=nc; ++c){
        int id = surface_mesh->cell_map(false).GID(c);
        std::stringstream name_ss;
        name_ss << "column_" << id;
        vis_ss_plist.set("file name base", "visdump_"+name_ss.str());         
        global_list.set("visualization " +name_ss.str(), vis_ss_plist);
      }  
      global_list.remove("visualization columns");
    }

    // generalize vis for surface columns
    if (global_list.isSublist("visualization surface cells")) {
      Teuchos::ParameterList& vis_sf_plist = global_list.sublist("visualization surface cells");
      for (int c=0; c!=nc; ++c){
        int id = surface_mesh->cell_map(false).GID(c);
        std::stringstream name_ss, name_sf;
        name_sf << "column_" << id << "_surface";
        vis_sf_plist.set("file name base", "visdump_"+name_sf.str());
        global_list.set("visualization " +name_sf.str(), vis_sf_plist);
      }
      global_list.remove("visualization surface cells");
    }
<<<<<<< HEAD

    bool deformable_columns = plist.sublist("column").get<bool>("deformable mesh");
    for (int c=0; c!=col_meshes.size(); ++c) {
      std::stringstream name_ss, name_surf;
      int id = surface_mesh->cell_map(false).GID(c);
      name_ss << "column_" << id;
      name_surf << "surface_column_" << id;
      S.RegisterMesh(name_ss.str(), col_meshes[c], deformable_columns);
      if (mesh_plist.isSublist("column surface"))
        S.RegisterMesh(name_surf.str(), col_surf_meshes[c], deformable_columns);
    }
=======
>>>>>>> eee8882b
  }


  // -------------------------------------------------
  // aliased domains
  for (auto sub : plist) {
    if (plist.isSublist(sub.first) &&
        sub.first != "domain" && sub.first != "surface" &&
        sub.first != "column" && sub.first != "column surface") {
      std::string alias = plist.sublist(sub.first).get<std::string>("alias");
      S.AliasMesh(alias, sub.first);
    }
  }

  
  
  Teuchos::TimeMonitor::summarize();
  Teuchos::TimeMonitor::zeroOutTimers();
}


} // namespace ATS<|MERGE_RESOLUTION|>--- conflicted
+++ resolved
@@ -273,20 +273,6 @@
       }
       global_list.remove("visualization surface cells");
     }
-<<<<<<< HEAD
-
-    bool deformable_columns = plist.sublist("column").get<bool>("deformable mesh");
-    for (int c=0; c!=col_meshes.size(); ++c) {
-      std::stringstream name_ss, name_surf;
-      int id = surface_mesh->cell_map(false).GID(c);
-      name_ss << "column_" << id;
-      name_surf << "surface_column_" << id;
-      S.RegisterMesh(name_ss.str(), col_meshes[c], deformable_columns);
-      if (mesh_plist.isSublist("column surface"))
-        S.RegisterMesh(name_surf.str(), col_surf_meshes[c], deformable_columns);
-    }
-=======
->>>>>>> eee8882b
   }
 
 
