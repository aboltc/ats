/* -*-  mode: c++; c-default-style: "google"; indent-tabs-mode: nil -*- */
/* -------------------------------------------------------------------------
 * ATS
 *
 * License: see $ATS_DIR/COPYRIGHT
 * Author: Ethan Coon, Adam Atchley, Satish Karra
 *
 * DOCUMENT ME:
 * Surface Energy Balance for Snow Surface and Ground Surface
 * Calculates Energy flux, rate or water, and water temperature
 * entering through the surface skin.  Snow surface energy balance
 * is calculated at equilibrium with ground/surface water and Air.
 *
 * 0=(1-albedo)QswIn + Qlwin + QlwOut(Ts) + Qh(Ts) + Qc(Ts) + Qe(Ts)
 * Qc = the energy delived to the subsurface
 * The rate of water entering the surface skin occurs only when Ts > 0
 * In which case Ts is set = 0 and the excess energy = Qm and the melt rate (Mr) is
 * delivered to the surface skin via:
 * Mr = Qm/(ROWw*Hf)
 * ROWw = density of water
 * Hf = latent heat of fusion
 * The temperature of water in assumed to be 0 C
 *
 * In cases without snow the energy balance equations is:
 *
 * Qex = 0=(1-albedo)QswIn + Qlwin + QlwOut(Ts) + Qh(Ts) + Qe(Ts)
 * Qex is the energy derived to the subsurface skin
 * All water entering the surface skin is assumed to be precipitated
 * or condensed on the surface and has a temperature of Air.
 *
 *
 * ------------------------------------------------------------------------- */


#include "surface_top_cells_evaluator.hh"

#include "surface_balance_SEB.hh"
#include "SnowEnergyBalance.hh"

namespace Amanzi {
namespace SurfaceBalance {

<<<<<<< HEAD

  SurfaceBalanceSEB::SurfaceBalanceSEB(Teuchos::Ptr<State> S, const Teuchos::RCP<Teuchos::ParameterList>& plist,
        Teuchos::ParameterList& FElist,
        const Teuchos::RCP<TreeVector>& solution)  :
    PKPhysicalBase(S, plist,FElist,solution),
    PKDefaultBase(S, plist,FElist,solution) {

=======
SurfaceBalanceSEB::SurfaceBalanceSEB(Teuchos::ParameterList& pk_tree,
                                     const Teuchos::RCP<Teuchos::ParameterList>& global_list,
                                     const Teuchos::RCP<State>& S,
                                     const Teuchos::RCP<TreeVector>& solution):
  PK(pk_tree, global_list,  S, solution),
  PK_Physical_Default(pk_tree, global_list,  S, solution)
{
>>>>>>> 6221cd35
  // set up additional primary variables
  // -- surface energy source
  // Teuchos::ParameterList& esource_sublist =
  //     FElist.sublist("surface_conducted_energy_source");
  // esource_sublist.set("evaluator name", "surface_conducted_energy_source");
  // esource_sublist.set("field evaluator type", "primary variable");

  Teuchos::ParameterList& FElist = S->FEList();

  // -- surface mass source
  Teuchos::ParameterList& wsource_sublist =
      FElist.sublist("surface_mass_source");
  wsource_sublist.set("evaluator name", "surface_mass_source");
  wsource_sublist.set("field evaluator type", "primary variable");

  // -- surface energy temperature
  Teuchos::ParameterList& wtemp_sublist =
      FElist.sublist("surface_mass_source_temperature");
  wtemp_sublist.set("evaluator name", "surface_mass_source_temperature");
  wtemp_sublist.set("field evaluator type", "primary variable");


  // timestep size
  dt_ = plist_->get<double>("max time step", 1.e99);

  // min wind speed
  min_wind_speed_ = plist_->get<double>("minimum wind speed", 1.0);

  // transition snow depth
  snow_ground_trans_ = plist_->get<double>("minimum snow depth", 0.02);
  no_snow_trans_ = plist_->get<double>("zero snow depth", 1.e-5);

  // albedo transition depth
  albedo_trans_ = plist_->get<double>("albedo transition depth", 0.02);

}


void SurfaceBalanceSEB::Setup(const Teuchos::Ptr<State>& S) {
  PK_Physical_Default::Setup(S);

  // requirements: primary variable
  S->RequireField(key_, name_)->SetMesh(mesh_)->
      SetComponent("cell", AmanziMesh::CELL, 1);

  Teuchos::RCP<FieldEvaluator> fm;  
  // // requirements: other primary variables
  // S->RequireField("surface_conducted_energy_source", name_)->SetMesh(mesh_)
  //     ->SetComponent("cell", AmanziMesh::CELL, 1);
  // S->RequireFieldEvaluator("surface_conducted_energy_source");
  // fm = S->GetFieldEvaluator("surface_conducted_energy_source");
  // pvfe_esource_ = Teuchos::rcp_dynamic_cast<PrimaryVariableFieldEvaluator>(fm);
  // if (pvfe_esource_ == Teuchos::null) {
  //   Errors::Message message("SurfaceBalanceSEB: error, failure to initialize primary variable");
  //   Exceptions::amanzi_throw(message);
  // }

  S->RequireField("surface_mass_source", name_)->SetMesh(mesh_)
      ->SetComponent("cell", AmanziMesh::CELL, 1);
  S->RequireFieldEvaluator("surface_mass_source");
  fm = S->GetFieldEvaluator("surface_mass_source");
  pvfe_wsource_ = Teuchos::rcp_dynamic_cast<PrimaryVariableFieldEvaluator>(fm);
  if (pvfe_wsource_ == Teuchos::null) {
    Errors::Message message("SurfaceBalanceSEB: error, failure to initialize primary variable");
    Exceptions::amanzi_throw(message);
  }

  S->RequireField("surface_mass_source_temperature", name_)->SetMesh(mesh_)
      ->SetComponent("cell", AmanziMesh::CELL, 1);
  S->RequireFieldEvaluator("surface_mass_source_temperature");
  fm = S->GetFieldEvaluator("surface_mass_source_temperature");
  pvfe_wtemp_ = Teuchos::rcp_dynamic_cast<PrimaryVariableFieldEvaluator>(fm);
  if (pvfe_wtemp_ == Teuchos::null) {
    Errors::Message message("SurfaceBalanceSEB: error, failure to initialize primary variable");
    Exceptions::amanzi_throw(message);
  }

  // requirements: independent variables (data from MET)
  S->RequireFieldEvaluator("incoming_shortwave_radiation");
  S->RequireField("incoming_shortwave_radiation")->SetMesh(mesh_)
      ->AddComponent("cell", AmanziMesh::CELL, 1);

  S->RequireFieldEvaluator("air_temperature");
  S->RequireField("air_temperature")->SetMesh(mesh_)
      ->AddComponent("cell", AmanziMesh::CELL, 1);

  S->RequireFieldEvaluator("relative_humidity");
  S->RequireField("relative_humidity")->SetMesh(mesh_)
      ->AddComponent("cell", AmanziMesh::CELL, 1);

  S->RequireFieldEvaluator("wind_speed");
  S->RequireField("wind_speed")->SetMesh(mesh_)
      ->AddComponent("cell", AmanziMesh::CELL, 1);

  S->RequireFieldEvaluator("precipitation_rain");
  S->RequireField("precipitation_rain")->SetMesh(mesh_)
      ->AddComponent("cell", AmanziMesh::CELL, 1);

  S->RequireFieldEvaluator("precipitation_snow");
  S->RequireField("precipitation_snow")->SetMesh(mesh_)
      ->AddComponent("cell", AmanziMesh::CELL, 1);

  // requirements: stored secondary variables
  S->RequireField("snow_density", name_)->SetMesh(mesh_)
      ->AddComponent("cell", AmanziMesh::CELL, 1);

  S->RequireField("days_of_nosnow", name_)->SetMesh(mesh_)
      ->AddComponent("cell", AmanziMesh::CELL, 1);

  S->RequireField("snow_temperature", name_)->SetMesh(mesh_)
      ->AddComponent("cell", AmanziMesh::CELL, 1);

  // information from ATS data
  S->RequireFieldEvaluator("surface_temperature");
  S->RequireField("surface_temperature")->SetMesh(mesh_)
      ->AddComponent("cell", AmanziMesh::CELL, 1);

  S->RequireFieldEvaluator("ponded_depth");
  S->RequireField("ponded_depth")->SetMesh(mesh_)
      ->AddComponent("cell", AmanziMesh::CELL, 1);

  S->RequireFieldEvaluator("unfrozen_fraction");
  S->RequireField("unfrozen_fraction")->SetMesh(mesh_)
      ->AddComponent("cell", AmanziMesh::CELL, 1);

  S->RequireFieldEvaluator("surface_porosity");
  S->RequireField("surface_porosity")->SetMesh(mesh_)
      ->AddComponent("cell", AmanziMesh::CELL, 1);

  S->RequireFieldEvaluator("surface_vapor_pressure"); // atually mole_fraction not vapor pressure ~ AA
  S->RequireField("surface_vapor_pressure")->SetMesh(mesh_)
      ->AddComponent("cell", AmanziMesh::CELL, 1);
};

// initialize ICs
void SurfaceBalanceSEB::Initialize(const Teuchos::Ptr<State>& S) {
  // this call specifies snow depth
  PK_Physical_Default::Initialize(S);

  // initialize snow density
  S->GetFieldData("snow_density",name_)->PutScalar(100.);
  S->GetField("snow_density", name_)->set_initialized();

  // initialize days of no snow
  S->GetFieldData("days_of_nosnow",name_)->PutScalar(0.);
  S->GetField("days_of_nosnow", name_)->set_initialized();

  // initialize snow temp
  S->GetFieldData("snow_temperature",name_)->PutScalar(0.);
  S->GetField("snow_temperature", name_)->set_initialized();

  // initialize sources, temps
  //  S->GetFieldData("surface_conducted_energy_source",name_)->PutScalar(0.);
  //  S->GetField("surface_conducted_energy_source",name_)->set_initialized();
  S->GetFieldData("surface_mass_source",name_)->PutScalar(0.);
  S->GetField("surface_mass_source",name_)->set_initialized();
  S->GetFieldData("surface_mass_source_temperature",name_)->PutScalar(273.15);
  S->GetField("surface_mass_source_temperature",name_)->set_initialized();

};


bool SurfaceBalanceSEB::AdvanceStep(double t_old, double t_new, bool reinit) {

  double dt = t_new - t_old;

  Teuchos::OSTab tab = vo_->getOSTab();
  if (vo_->os_OK(Teuchos::VERB_HIGH))
    *vo_->os() << "----------------------------------------------------------------" << std::endl
               << "Advancing: t0 = " << S_inter_->time()
               << " t1 = " << S_next_->time() << " h = " << dt << std::endl
               << "----------------------------------------------------------------" << std::endl;
  // Get all data
  // ATS CALCULATED
  S_next_->GetFieldEvaluator("surface_temperature")->HasFieldChanged(S_next_.ptr(), name_);
  const Epetra_MultiVector& surf_temp =
      *S_next_->GetFieldData("surface_temperature")->ViewComponent("cell", false);

  S_next_->GetFieldEvaluator("ponded_depth")->HasFieldChanged(S_next_.ptr(), name_);
  const Epetra_MultiVector& ponded_depth =
      *S_next_->GetFieldData("ponded_depth")->ViewComponent("cell", false);

  S_next_->GetFieldEvaluator("unfrozen_fraction")->HasFieldChanged(S_next_.ptr(), name_);
  const Epetra_MultiVector& unfrozen_fraction =
      *S_next_->GetFieldData("unfrozen_fraction")->ViewComponent("cell", false);


  S_next_->GetFieldEvaluator("surface_porosity")->HasFieldChanged(S_next_.ptr(), name_);
  const Epetra_MultiVector& surf_porosity =
      *S_next_->GetFieldData("surface_porosity")->ViewComponent("cell", false);

  S_next_->GetFieldEvaluator("surface_vapor_pressure")->HasFieldChanged(S_next_.ptr(), name_);
  //  THIS IS MOLE FRACTION OF GAS NEEDS TO BE CONVERTEDT TO VAPOR PRESSURE!
  // Actually mole_fraction not pressure ~AA
  const Epetra_MultiVector& soil_vapor_mol_fraction =
      *S_next_->GetFieldData("surface_vapor_pressure")->ViewComponent("cell", false);

  // MET DATA
  S_next_->GetFieldEvaluator("air_temperature")->HasFieldChanged(S_next_.ptr(), name_);
  const Epetra_MultiVector& air_temp =
      *S_next_->GetFieldData("air_temperature")->ViewComponent("cell", false);

  S_next_->GetFieldEvaluator("incoming_shortwave_radiation")->HasFieldChanged(S_next_.ptr(), name_);
  const Epetra_MultiVector& incoming_shortwave =
      *S_next_->GetFieldData("incoming_shortwave_radiation")->ViewComponent("cell", false);

  S_next_->GetFieldEvaluator("relative_humidity")->HasFieldChanged(S_next_.ptr(), name_);
  const Epetra_MultiVector& relative_humidity =
      *S_next_->GetFieldData("relative_humidity")->ViewComponent("cell", false);

  S_next_->GetFieldEvaluator("wind_speed")->HasFieldChanged(S_next_.ptr(), name_);
  const Epetra_MultiVector& wind_speed =
      *S_next_->GetFieldData("wind_speed")->ViewComponent("cell", false);

  S_next_->GetFieldEvaluator("precipitation_rain")->HasFieldChanged(S_next_.ptr(), name_);
  const Epetra_MultiVector& precip_rain =
      *S_next_->GetFieldData("precipitation_rain")->ViewComponent("cell", false);

  S_next_->GetFieldEvaluator("precipitation_snow")->HasFieldChanged(S_next_.ptr(), name_);
  const Epetra_MultiVector& precip_snow =
      *S_next_->GetFieldData("precipitation_snow")->ViewComponent("cell", false);


  // Get output data
  // Epetra_MultiVector& surf_energy_flux =
  //     *S_next_->GetFieldData("surface_conducted_energy_source", name_)->ViewComponent("cell", false);

  Epetra_MultiVector& surface_water_flux =
      *S_next_->GetFieldData("surface_mass_source", name_)->ViewComponent("cell", false);

  Epetra_MultiVector& surf_water_temp =
      *S_next_->GetFieldData("surface_mass_source_temperature", name_)->ViewComponent("cell", false);

  Epetra_MultiVector& snow_depth =
      *S_next_->GetFieldData("snow_depth", name_)->ViewComponent("cell", false);

  Epetra_MultiVector& snow_density =
      *S_next_->GetFieldData("snow_density", name_)->ViewComponent("cell", false);

  Epetra_MultiVector& days_of_nosnow =
      *S_next_->GetFieldData("days_of_nosnow", name_)->ViewComponent("cell", false);

  Epetra_MultiVector& snow_temp =
      *S_next_->GetFieldData("snow_temperature", name_)->ViewComponent("cell", false);

  // Create the SEB data structure
  SurfaceEnergyBalance::LocalData data;
  data.st_energy.dt = dt;
  data.st_energy.AlbedoTrans = albedo_trans_;

  SurfaceEnergyBalance::LocalData data_bare;
  data_bare.st_energy.dt = dt;
  data_bare.st_energy.AlbedoTrans = albedo_trans_;

   data.vp_ground.relative_humidity=1;
   data_bare.vp_ground.relative_humidity=1;


   data.st_energy.Zo=0.005;
   if (air_temp[0][0] > 270){// Little ditty I wrote for the roughness lenght ~ AA 1/10/14
      double Zsmooth = 0.005;
      double Zrough = 0.04;
      double Zfraction = -0.1*air_temp[0][0] + 28;
      if (air_temp[0][0]>=280){
       Zfraction = 0;
       }
     data.st_energy.Zo=(Zsmooth*Zfraction) + (Zrough*(1-Zfraction));
    }

  // loop over all cells and call CalculateSEB_
  int ncells = mesh_->num_entities(AmanziMesh::CELL, AmanziMesh::OWNED);
  for (int c=0; c!=ncells; ++c) {
    // ATS Calcualted Data
    double density_air = 1.275;       // Density of Air ------------------- [kg/m^3]
    data.st_energy.water_depth = ponded_depth[0][c];
    data.st_energy.water_fraction = unfrozen_fraction[0][c];
    data.st_energy.temp_ground = surf_temp[0][c];
    data.vp_ground.temp = surf_temp[0][c];
    // Convert mol fraction to vapor pressure [moleFraction/atmosphericPressure]
    data.vp_ground.actual_vaporpressure = soil_vapor_mol_fraction[0][c] * data.st_energy.Apa;
    data.st_energy.porrowaLe = surf_porosity[0][c] * density_air * data.st_energy.Le;
    // MET station data
    data.st_energy.temp_air = air_temp[0][c];
    data.st_energy.QswIn = incoming_shortwave[0][c];
    data.st_energy.Us = std::max(wind_speed[0][c], min_wind_speed_);
    data.st_energy.Pr = precip_rain[0][c] * dt; // SEB expects total precip, not rate
    data.st_energy.Ps = precip_snow[0][c] * dt; // SEB expects total precip, not rate
    data.vp_air.temp = air_temp[0][c];
    data.vp_air.relative_humidity = relative_humidity[0][c];
    // STORED INFO FOR SnowEnergyBalanc Model
    data.st_energy.ht_snow = snow_depth[0][c];
    data.st_energy.density_snow = snow_density[0][c];
    data.st_energy.age_snow = days_of_nosnow[0][c];

    // Snow-ground Smoothing
    // -- zero out if just small
    if (data.st_energy.ht_snow < no_snow_trans_)
      data.st_energy.ht_snow = 0.;

    if ((data.st_energy.ht_snow > snow_ground_trans_) ||
        (data.st_energy.ht_snow <= 0)) {
      SurfaceEnergyBalance::SnowEnergyBalance(data);
    } else { // Transition between Snow and bare ground
      double theta=0.0;

      // Fraction of snow covered ground
      //      theta = pow ((data.st_energy.ht_snow / snow_ground_trans_),2);
      theta = data.st_energy.ht_snow / snow_ground_trans_;

      // Calculate as if ht_snow is the min value.
      data.st_energy.ht_snow = snow_ground_trans_;
      SurfaceEnergyBalance::SnowEnergyBalance(data);

      // Calculate as if bare ground
      // ATS Calcualted Data
      data_bare.st_energy.water_depth = ponded_depth[0][c];
      data_bare.st_energy.water_fraction = unfrozen_fraction[0][c];
      data_bare.st_energy.temp_ground = surf_temp[0][c];
      data_bare.vp_ground.temp = surf_temp[0][c];
      //Convert Mol fraction to vapor pressure [molFraction/atmosphericPressure]
      data_bare.vp_ground.actual_vaporpressure = soil_vapor_mol_fraction[0][c] * data_bare.st_energy.Apa; 

      data_bare.st_energy.porrowaLe = surf_porosity[0][c] * density_air * data_bare.st_energy.Le;
      // MET station data
      data_bare.st_energy.temp_air = air_temp[0][c];
      data_bare.st_energy.QswIn = incoming_shortwave[0][c];
      data_bare.st_energy.Us = std::max(wind_speed[0][c], min_wind_speed_);
      data_bare.st_energy.Pr = precip_rain[0][c] * dt; // SEB expects total precip, not rate
      data_bare.st_energy.Ps = precip_snow[0][c] * dt; // SEB expects total precip, not rate
      data_bare.vp_air.temp = air_temp[0][c];
      data_bare.vp_air.relative_humidity = relative_humidity[0][c];
      // STORED INFO FOR SnowEnergyBalanc Model
      data_bare.st_energy.ht_snow = snow_depth[0][c];
      data_bare.st_energy.density_snow = snow_density[0][c];
      data_bare.st_energy.age_snow = days_of_nosnow[0][c];
      data_bare.st_energy.ht_snow = 0.;
      SurfaceEnergyBalance::SnowEnergyBalance(data_bare);

      // Calculating Data for ATS
      data.st_energy.fQc = data.st_energy.fQc * theta + data_bare.st_energy.fQc * (1.-theta);
      data.st_energy.Mr = data.st_energy.Mr * theta + data_bare.st_energy.Mr * (1.-theta);
      data.st_energy.Trw = data.st_energy.Trw * theta + data_bare.st_energy.Trw * (1.-theta);

      // slightly different averaging
      double avg_dens = 0.;
      double avg_age = 0.;
      double ht = 0.;
      if (data_bare.st_energy.ht_snow > 0) {
        avg_dens += data_bare.st_energy.density_snow * data_bare.st_energy.ht_snow;
        avg_age += data_bare.st_energy.age_snow * data_bare.st_energy.ht_snow;
        ht += data_bare.st_energy.ht_snow;
      }
      if (data.st_energy.ht_snow > 0) {
        avg_dens += data.st_energy.density_snow * data.st_energy.ht_snow;
        avg_age += data.st_energy.age_snow * data.st_energy.ht_snow;
        ht += data.st_energy.ht_snow;
      }
      if (ht > 0.) {
        data.st_energy.density_snow = avg_dens / ht;
        data.st_energy.age_snow = avg_age / ht;
      } else {
        data.st_energy.density_snow = data.st_energy.density_frost;
        data.st_energy.age_snow = 0.;
      }

      data.st_energy.ht_snow = data.st_energy.ht_snow * theta + data_bare.st_energy.ht_snow * (1.-theta);
    }

    // STUFF ATS WANTS
    //    surf_energy_flux[0][c] = data.st_energy.fQc;
    surface_water_flux[0][c] = data.st_energy.Mr;
    surf_water_temp[0][c] = data.st_energy.Trw;

    // STUFF SnowEnergyBalance NEEDS STORED FOR NEXT TIME STEP
    snow_depth[0][c] = data.st_energy.ht_snow;
    snow_density[0][c] = data.st_energy.density_snow;
    days_of_nosnow[0][c] = data.st_energy.age_snow;
    snow_temp[0][c] = data.st_energy.temp_snow;
    
    if (vo_->os_OK(Teuchos::VERB_HIGH)) {
      int rank = mesh_->get_comm()->MyPID();
      Teuchos::RCP<VerboseObject> dcvo = db_->GetVerboseObject(c, rank);
      if (dcvo != Teuchos::null && dcvo->os_OK(Teuchos::VERB_HIGH)) {
        *dcvo->os() << "Surface Cell " << c << " SEB:" << std::endl
                    << "  Snow depth, snowtemp = " << data.st_energy.ht_snow << ", " << data.st_energy.temp_snow << std::endl
                    << "  Melt heat = " << data.st_energy.Qm << std::endl
                    << "  ShortWave = " << data.st_energy.fQswIn << std::endl
                    << "  LongWave IN = " << data.st_energy.fQlwIn << std::endl
                    << "  LongWave OUT = " << data.st_energy.fQlwOut << std::endl
                    << "  Latent heat = " << data.st_energy.fQe << std::endl
                    << "  Sensible heat = " << data.st_energy.fQh << std::endl
                    << "GROUND HEAT Qex = " << data.st_energy.fQc << std::endl
                    << "  Ice condensation rate = " << data.st_energy.MIr << std::endl
                    << "WATER SOURCE Mr = " << data.st_energy.Mr << std::endl;
      }
    }
  }

  // Mark primary variables as changed.
  solution_evaluator_->SetFieldAsChanged(S_next_.ptr());
  //  pvfe_esource_->SetFieldAsChanged(S_next_.ptr());
  pvfe_wsource_->SetFieldAsChanged(S_next_.ptr());
  pvfe_wtemp_->SetFieldAsChanged(S_next_.ptr());

  // // debug
  // if (vo_->os_OK(Teuchos::VERB_HIGH)) {
  //   std::vector<std::string> vnames;
  //   std::vector< Teuchos::Ptr<const CompositeVector> > vecs;
  //   vnames.push_back("air_temp"); vecs.push_back(S_next_->GetFieldData("air_temperature").ptr());
  //   vnames.push_back("Qsw_in"); vecs.push_back(S_next_->GetFieldData("incoming_shortwave_radiation").ptr());
  //   vnames.push_back("precip_rain"); vecs.push_back(S_next_->GetFieldData("precipitation_rain").ptr());
  //   vnames.push_back("precip_snow"); vecs.push_back(S_next_->GetFieldData("precipitation_snow").ptr());
  //   vnames.push_back("soil vapor mol fraction"); vecs.push_back(S_next_->GetFieldData("surface_vapor_pressure").ptr());
  //   vnames.push_back("T_ground"); vecs.push_back(S_next_->GetFieldData("surface_temperature").ptr());
  //   vnames.push_back("water_source"); vecs.push_back(S_next_->GetFieldData("surface_mass_source").ptr());
  //   //    vnames.push_back("e_source"); vecs.push_back(S_next_->GetFieldData("surface_conducted_energy_source").ptr());
  //   db_->WriteVectors(vnames, vecs, true);
  // }

  return false;
};


} // namespace
} // namespace<|MERGE_RESOLUTION|>--- conflicted
+++ resolved
@@ -40,15 +40,6 @@
 namespace Amanzi {
 namespace SurfaceBalance {
 
-<<<<<<< HEAD
-
-  SurfaceBalanceSEB::SurfaceBalanceSEB(Teuchos::Ptr<State> S, const Teuchos::RCP<Teuchos::ParameterList>& plist,
-        Teuchos::ParameterList& FElist,
-        const Teuchos::RCP<TreeVector>& solution)  :
-    PKPhysicalBase(S, plist,FElist,solution),
-    PKDefaultBase(S, plist,FElist,solution) {
-
-=======
 SurfaceBalanceSEB::SurfaceBalanceSEB(Teuchos::ParameterList& pk_tree,
                                      const Teuchos::RCP<Teuchos::ParameterList>& global_list,
                                      const Teuchos::RCP<State>& S,
@@ -56,7 +47,6 @@
   PK(pk_tree, global_list,  S, solution),
   PK_Physical_Default(pk_tree, global_list,  S, solution)
 {
->>>>>>> 6221cd35
   // set up additional primary variables
   // -- surface energy source
   // Teuchos::ParameterList& esource_sublist =
@@ -174,12 +164,12 @@
   S->RequireField("surface_temperature")->SetMesh(mesh_)
       ->AddComponent("cell", AmanziMesh::CELL, 1);
 
-  S->RequireFieldEvaluator("ponded_depth");
-  S->RequireField("ponded_depth")->SetMesh(mesh_)
-      ->AddComponent("cell", AmanziMesh::CELL, 1);
-
-  S->RequireFieldEvaluator("unfrozen_fraction");
-  S->RequireField("unfrozen_fraction")->SetMesh(mesh_)
+  S->RequireFieldEvaluator("surface-ponded_depth");
+  S->RequireField("surface-ponded_depth")->SetMesh(mesh_)
+      ->AddComponent("cell", AmanziMesh::CELL, 1);
+
+  S->RequireFieldEvaluator("surface-unfrozen_fraction");
+  S->RequireField("surface-unfrozen_fraction")->SetMesh(mesh_)
       ->AddComponent("cell", AmanziMesh::CELL, 1);
 
   S->RequireFieldEvaluator("surface_porosity");
@@ -197,16 +187,16 @@
   PK_Physical_Default::Initialize(S);
 
   // initialize snow density
-  S->GetFieldData("snow_density",name_)->PutScalar(100.);
-  S->GetField("snow_density", name_)->set_initialized();
+  S->GetFieldData("surface-snow_density",name_)->PutScalar(100.);
+  S->GetField("surface-snow_density", name_)->set_initialized();
 
   // initialize days of no snow
   S->GetFieldData("days_of_nosnow",name_)->PutScalar(0.);
   S->GetField("days_of_nosnow", name_)->set_initialized();
 
   // initialize snow temp
-  S->GetFieldData("snow_temperature",name_)->PutScalar(0.);
-  S->GetField("snow_temperature", name_)->set_initialized();
+  S->GetFieldData("surface-snow_temperature",name_)->PutScalar(0.);
+  S->GetField("surface-snow_temperature", name_)->set_initialized();
 
   // initialize sources, temps
   //  S->GetFieldData("surface_conducted_energy_source",name_)->PutScalar(0.);
@@ -235,13 +225,13 @@
   const Epetra_MultiVector& surf_temp =
       *S_next_->GetFieldData("surface_temperature")->ViewComponent("cell", false);
 
-  S_next_->GetFieldEvaluator("ponded_depth")->HasFieldChanged(S_next_.ptr(), name_);
+  S_next_->GetFieldEvaluator("surface-ponded_depth")->HasFieldChanged(S_next_.ptr(), name_);
   const Epetra_MultiVector& ponded_depth =
-      *S_next_->GetFieldData("ponded_depth")->ViewComponent("cell", false);
-
-  S_next_->GetFieldEvaluator("unfrozen_fraction")->HasFieldChanged(S_next_.ptr(), name_);
+      *S_next_->GetFieldData("surface-ponded_depth")->ViewComponent("cell", false);
+
+  S_next_->GetFieldEvaluator("surface-unfrozen_fraction")->HasFieldChanged(S_next_.ptr(), name_);
   const Epetra_MultiVector& unfrozen_fraction =
-      *S_next_->GetFieldData("unfrozen_fraction")->ViewComponent("cell", false);
+      *S_next_->GetFieldData("surface-unfrozen_fraction")->ViewComponent("cell", false);
 
 
   S_next_->GetFieldEvaluator("surface_porosity")->HasFieldChanged(S_next_.ptr(), name_);
