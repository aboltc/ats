--- conflicted
+++ resolved
@@ -37,21 +37,12 @@
 
 public:
   // Constructors.
-<<<<<<< HEAD
-
-  Interfrost(Teuchos::Ptr<State>& S, const Teuchos::RCP<Teuchos::ParameterList>& plist,
-             Teuchos::ParameterList& FElist,
-             const Teuchos::RCP<TreeVector>& solution) :
-    PKDefaultBase(S, plist, FElist, solution),
-    Permafrost(S, plist, FElist, solution) {}
-=======
   Interfrost(Teuchos::ParameterList& FElist,
              const Teuchos::RCP<Teuchos::ParameterList>& plist,
              const Teuchos::RCP<State>& S,
              const Teuchos::RCP<TreeVector>& solution) :
     PK(FElist, plist, S, solution),
     Permafrost(FElist, plist, S, solution) {}
->>>>>>> 6221cd35
 
   // Virtual destructor
   virtual ~Interfrost() {}
