/* -*-  mode: c++; c-default-style: "google"; indent-tabs-mode: nil -*- */

/* -----------------------------------------------------------------------------
This is the overland flow component of ATS.
License: BSD
Author: Ethan Coon (ecoon@lanl.gov)
----------------------------------------------------------------------------- */
#include "Teuchos_LAPACK.hpp"
#include "Teuchos_SerialDenseMatrix.hpp"

#include "EpetraExt_MultiVectorOut.h"
#include "Epetra_MultiVector.h"

#include "flow_bc_factory.hh"
#include "Mesh.hh"
#include "Point.hh"
#include "Op.hh"

#include "CompositeVectorFunction.hh"
#include "CompositeVectorFunctionFactory.hh"
#include "independent_variable_field_evaluator.hh"

#include "upwind_potential_difference.hh"
#include "upwind_cell_centered.hh"
#include "upwind_total_flux.hh"
#include "pres_elev_evaluator.hh"
#include "elevation_evaluator.hh"
#include "meshed_elevation_evaluator.hh"
#include "standalone_elevation_evaluator.hh"
#include "overland_conductivity_evaluator.hh"
#include "overland_conductivity_model.hh"
#include "overland_pressure_water_content_evaluator.hh"
#include "height_model.hh"
#include "height_evaluator.hh"
#include "overland_source_from_subsurface_flux_evaluator.hh"

#include "UpwindFluxFactory.hh"
#include "OperatorDiffusionFactory.hh"

#include "overland_pressure.hh"

namespace Amanzi {
namespace Flow {

#define DEBUG_FLAG 1
#define DEBUG_RES_FLAG 0

<<<<<<< HEAD

  OverlandPressureFlow::OverlandPressureFlow(Teuchos::Ptr<State> S, const Teuchos::RCP<Teuchos::ParameterList>& plist,
        Teuchos::ParameterList& FElist,
        const Teuchos::RCP<TreeVector>& solution) :
    PKDefaultBase(S, plist, FElist, solution),
    PKPhysicalBDFBase(S, plist, FElist, solution),
=======
OverlandPressureFlow::OverlandPressureFlow(Teuchos::ParameterList& pk_tree,
                                           const Teuchos::RCP<Teuchos::ParameterList>& plist,
                                           const Teuchos::RCP<State>& S,                        
                                           const Teuchos::RCP<TreeVector>& solution) :   
    PK_PhysicalBDF_Default(pk_tree, plist, S, solution),
    PK(pk_tree, plist, S, solution),
>>>>>>> 6221cd35
    standalone_mode_(false),
    is_source_term_(false),
    coupled_to_subsurface_via_head_(false),
    coupled_to_subsurface_via_flux_(false),
    perm_update_required_(true),
    update_flux_(UPDATE_FLUX_ITERATION),
    niter_(0),
    source_only_if_unfrozen_(false),
    precon_used_(true)
{
<<<<<<< HEAD

  if(!plist_->isParameter("conserved quanity suffix"))
  plist_->set("conserved quantity suffix", "water_content");

  // clone the ponded_depth parameter list for ponded_depth bar
  Teuchos::ParameterList& pd_list = FElist.sublist(getKey(domain_,"ponded_depth"));
=======
  // clone the ponded_depth parameter list for ponded_depth bar
  Teuchos::ParameterList& FElist = S->FEList();
  Teuchos::ParameterList& pd_list = FElist.sublist("ponded_depth");
>>>>>>> 6221cd35
  Teuchos::ParameterList pdbar_list(pd_list);
  pdbar_list.set("ponded depth bar", true);
  pdbar_list.set("height key", getKey(domain_,"ponded_depth_bar"));
  FElist.set(getKey(domain_,"ponded_depth_bar"), pdbar_list);

  if (!plist_->isParameter("conserved quantity suffix"))
    plist_->set("conserved quantity suffix", "water_content");
  
  // set a default absolute tolerance
  if (!plist_->isParameter("absolute error tolerance"))
    plist_->set("absolute error tolerance", 0.01 * 55000.0); // h * nl

<<<<<<< HEAD
=======

  
>>>>>>> 6221cd35
}


// -------------------------------------------------------------
// Constructor
// -------------------------------------------------------------
void OverlandPressureFlow::Setup(const Teuchos::Ptr<State>& S) {
  // set up the meshes

  if (S->HasMesh("surface_star") && domain_=="surface_star")

  if(domain_.substr(0,6) =="column")
    standalone_mode_ = false;
  else if (!S->HasMesh("surface") && standalone_mode_==false) {
    Teuchos::RCP<const AmanziMesh::Mesh> domain = S->GetMesh();
    //   ASSERT(domain->space_dimension() == 2);

  standalone_mode_ = true;
  S->AliasMesh("domain","surface");

<<<<<<< HEAD
  }
  
  // -- water content
  S->RequireField(getKey(domain_,"water_content"))->SetMesh(mesh_)->SetGhosted()
    ->AddComponent("cell", AmanziMesh::CELL, 1);
  S->RequireFieldEvaluator(getKey(domain_,"water_content"));
  
  PKPhysicalBDFBase::setup(S);
=======
  PK_PhysicalBDF_Default::Setup(S);
>>>>>>> 6221cd35
  SetupOverlandFlow_(S);
  SetupPhysicalEvaluators_(S);
}




void OverlandPressureFlow::SetupOverlandFlow_(const Teuchos::Ptr<State>& S) {
  // -- cell volume and evaluator
  S->RequireFieldEvaluator(getKey(domain_,"cell_volume"));

  S->RequireGravity();
  S->RequireScalar("atmospheric_pressure");

  // Set up Operators
  // -- boundary conditions
  Teuchos::ParameterList bc_plist = plist_->sublist("boundary conditions", true);
  FlowBCFactory bc_factory(mesh_, bc_plist);
  bc_head_ = bc_factory.CreateHead();
  bc_zero_gradient_ = bc_factory.CreateZeroGradient();
  bc_flux_ = bc_factory.CreateMassFlux();
  bc_seepage_head_ = bc_factory.CreateWithFunction("seepage face head", "boundary head");
  bc_seepage_pressure_ = bc_factory.CreateWithFunction("seepage face pressure", "boundary pressure");
  bc_critical_depth_ = bc_factory.CreateCriticalDepth();
  ASSERT(!bc_plist.isParameter("seepage face")); // old style!

  int nfaces = mesh_->num_entities(AmanziMesh::FACE, AmanziMesh::USED);
  bc_markers_.resize(nfaces, Operators::OPERATOR_BC_NONE);
  bc_values_.resize(nfaces, 0.0);
  std::vector<double> mixed;
  bc_ = Teuchos::rcp(new Operators::BCs(Operators::OPERATOR_BC_TYPE_FACE, bc_markers_, bc_values_, mixed));

  // -- nonlinear coefficients/upwinding
  Teuchos::ParameterList& cond_plist = plist_->sublist("overland conductivity evaluator");
  Operators::UpwindFluxFactory upwfactory;

  upwinding_ = upwfactory.Create(cond_plist, name_,
       getKey(domain_,"overland_conductivity"), getKey(domain_,"upwind_overland_conductivity"),
                                 getKey(domain_,"mass_flux_direction"));

  // -- require the data on appropriate locations
  std::string coef_location = upwinding_->CoefficientLocation();
  if (coef_location == "upwind: face") {  

    S->RequireField(getKey(domain_,"upwind_overland_conductivity"), name_)->SetMesh(mesh_)
        ->SetGhosted()->SetComponent("face", AmanziMesh::FACE, 1);
  } else if (coef_location == "standard: cell") {
    S->RequireField(getKey(domain_,"upwind_overland_conductivity"), name_)->SetMesh(mesh_)
        ->SetGhosted()->SetComponent("cell", AmanziMesh::CELL, 1);
  } else {
    Errors::Message message("Unknown upwind coefficient location in overland flow.");
    Exceptions::amanzi_throw(message);
  }

  S->GetField(getKey(domain_,"upwind_overland_conductivity"),name_)->set_io_vis(false);

  // -- create the forward operator for the diffusion term
  Teuchos::ParameterList& mfd_plist = plist_->sublist("Diffusion");
  mfd_plist.set("nonlinear coefficient", coef_location);
  if (!mfd_plist.isParameter("scaled constraint equation"))
    mfd_plist.set("scaled constraint equation", true);
  
  Operators::OperatorDiffusionFactory opfactory;
  matrix_diff_ = opfactory.Create(mfd_plist, mesh_, bc_);
  matrix_diff_->SetTensorCoefficient(Teuchos::null);
  matrix_ = matrix_diff_->global_operator();
  
  // -- create the operator, data for flux directions
  Teuchos::ParameterList face_diff_list(mfd_plist);
  face_diff_list.set("nonlinear coefficient", "none");
  face_matrix_diff_ = opfactory.Create(face_diff_list, mesh_, bc_);
  face_matrix_diff_->SetTensorCoefficient(Teuchos::null);
  face_matrix_diff_->SetScalarCoefficient(Teuchos::null, Teuchos::null);
  face_matrix_diff_->UpdateMatrices(Teuchos::null, Teuchos::null);


  S->RequireField(getKey(domain_,"mass_flux_direction"), name_)->SetMesh(mesh_)->SetGhosted()
      ->SetComponent("face", AmanziMesh::FACE, 1);
  
  // -- create the operators for the preconditioner
  //    diffusion
  Teuchos::ParameterList& mfd_pc_plist = plist_->sublist("Diffusion PC");
  mfd_pc_plist.set("nonlinear coefficient", coef_location);
  mfd_pc_plist.set("scaled constraint equation",
                   mfd_plist.get<bool>("scaled constraint equation"));
  mfd_pc_plist.set("constraint equation scaling cutoff",
                   mfd_plist.get<double>("constraint equation scaling cutoff", 1.0));
  if (!mfd_pc_plist.isParameter("discretization primary"))
    mfd_pc_plist.set("discretization primary",
                     mfd_plist.get<std::string>("discretization primary"));
  if (!mfd_pc_plist.isParameter("discretization secondary") &&
      mfd_plist.isParameter("discretization secondary"))
    mfd_pc_plist.set("discretization secondary",
                     mfd_plist.get<std::string>("discretization secondary"));
  if (!mfd_pc_plist.isParameter("schema") && mfd_plist.isParameter("schema"))
    mfd_pc_plist.set("schema",
                     mfd_plist.get<Teuchos::Array<std::string> >("schema"));

  preconditioner_diff_ = opfactory.Create(mfd_pc_plist, mesh_, bc_);
  preconditioner_diff_->SetTensorCoefficient(Teuchos::null);
  preconditioner_ = preconditioner_diff_->global_operator();

  // If using approximate Jacobian for the preconditioner, we also need derivative information.
  jacobian_ = (mfd_pc_plist.get<std::string>("Newton correction", "none") != "none");
  if (jacobian_) {
    if (preconditioner_->RangeMap().HasComponent("face")) {
      // MFD -- upwind required

      S->RequireField(getDerivKey(getKey(domain_,"upwind_overland_conductivity"),getKey(domain_,"ponded_depth")), name_)
        ->SetMesh(mesh_)->SetGhosted()
        ->SetComponent("face", AmanziMesh::FACE, 1);

      upwinding_dkdp_ = Teuchos::rcp(new Operators::UpwindTotalFlux(name_,
                                    getDerivKey(getKey(domain_,"overland_conductivity"),getKey(domain_,"ponded_depth")),
                                    getDerivKey(getKey(domain_,"upwind_overland_conductivity"),getKey(domain_,"ponded_depth")),
                                    getKey(domain_,"mass_flux_direction"),1.e-8));
    }
  }
  
  // -- coupling to subsurface
  coupled_to_subsurface_via_flux_ =
      plist_->get<bool>("coupled to subsurface via flux", false);
  coupled_to_subsurface_via_head_ =
      plist_->get<bool>("coupled to subsurface via head", false);
  ASSERT(!(coupled_to_subsurface_via_flux_ && coupled_to_subsurface_via_head_));

  if (coupled_to_subsurface_via_head_) {
    // -- source term from subsurface, filled in by evaluator,
    //    which picks the fluxes from "mass_flux" field.
    S->RequireFieldEvaluator("surface_subsurface_flux");
    S->RequireField("surface_subsurface_flux")
        ->SetMesh(mesh_)->SetComponent("cell", AmanziMesh::CELL, 1);
  }
  
  //    accumulation
  Teuchos::ParameterList& acc_pc_plist = plist_->sublist("Accumulation PC");
  acc_pc_plist.set("entity kind", "cell");
  preconditioner_acc_ = Teuchos::rcp(new Operators::OperatorAccumulation(acc_pc_plist, preconditioner_));
  
  //    symbolic assemble
  precon_used_ = plist_->isSublist("preconditioner");
  if (precon_used_) {
    preconditioner_->SymbolicAssembleMatrix();
  }

  //    Potentially create a linear solver
  if (plist_->isSublist("linear solver")) {
    Teuchos::ParameterList& linsolve_sublist = plist_->sublist("linear solver");
    AmanziSolvers::LinearOperatorFactory<Operators::Operator,CompositeVector,CompositeVectorSpace> fac;

    lin_solver_ = fac.Create(linsolve_sublist, preconditioner_);
  } else {
    lin_solver_ = preconditioner_;
  }

  // primary variable
  S->RequireField(key_, name_)->Update(matrix_->RangeMap())->SetGhosted();

  // fluxes
  S->RequireField(getKey(domain_,"mass_flux"), name_)->SetMesh(mesh_)->SetGhosted()
      ->SetComponent("face", AmanziMesh::FACE, 1);
<<<<<<< HEAD
  S->RequireField(getKey(domain_,"velocity"), name_)->SetMesh(mesh_)->SetGhosted()
=======
  // S->RequireField("surface-flux", name_)->SetMesh(mesh_)->SetGhosted()
  //     ->SetComponent("face", AmanziMesh::FACE, 1);
  S->RequireField("surface-velocity", name_)->SetMesh(mesh_)->SetGhosted()
>>>>>>> 6221cd35
      ->SetComponent("cell", AmanziMesh::CELL, 3);

  // limiters
  p_limit_ = plist_->get<double>("limit correction to pressure change [Pa]", -1.);

  patm_limit_ = plist_->get<double>("limit correction when crossing atmospheric pressure [Pa]", -1.);

  
};


// -------------------------------------------------------------
// Create the physical evaluators for water content, water
// retention, rel perm, etc, that are specific to Richards.
// -------------------------------------------------------------
void OverlandPressureFlow::SetupPhysicalEvaluators_(const Teuchos::Ptr<State>& S) {
  std::vector<AmanziMesh::Entity_kind> locations2(2);
  std::vector<std::string> names2(2);
  std::vector<int> num_dofs2(2, 1);
  locations2[0] = AmanziMesh::CELL;
  locations2[1] = AmanziMesh::FACE;
  names2[0] = "cell";
  names2[1] = "face";
  
  // -- evaluator for surface geometry.

  S->RequireField(getKey(domain_,"elevation"))->SetMesh(S->GetMesh(domain_))->SetGhosted()
      ->AddComponents(names2, locations2, num_dofs2);

  S->RequireField(getKey(domain_,"slope_magnitude"))->SetMesh(S->GetMesh(domain_))
      ->AddComponent("cell", AmanziMesh::CELL, 1);

  Teuchos::RCP<FlowRelations::ElevationEvaluator> elev_evaluator;
  if (standalone_mode_) {
    ASSERT(plist_->isSublist("elevation evaluator"));
    Teuchos::ParameterList elev_plist = plist_->sublist("elevation evaluator");
    elev_evaluator = Teuchos::rcp(new FlowRelations::StandaloneElevationEvaluator(elev_plist));
  } else {
    Teuchos::ParameterList elev_plist = plist_->sublist("elevation evaluator");
    elev_evaluator = Teuchos::rcp(new FlowRelations::MeshedElevationEvaluator(elev_plist));
  }

  S->SetFieldEvaluator(getKey(domain_,"elevation"), elev_evaluator);
  S->SetFieldEvaluator(getKey(domain_,"slope_magnitude"), elev_evaluator);

  // -- evaluator for potential field, h + z
  S->RequireField(getKey(domain_,"pres_elev"))->Update(matrix_->RangeMap())->SetGhosted();
  Teuchos::ParameterList pres_elev_plist = plist_->sublist("potential evaluator");
  Teuchos::RCP<FlowRelations::PresElevEvaluator> pres_elev_eval =
      Teuchos::rcp(new FlowRelations::PresElevEvaluator(pres_elev_plist));
  S->SetFieldEvaluator(getKey(domain_,"pres_elev"), pres_elev_eval);

  // -- evaluator for source term
  is_source_term_ = plist_->get<bool>("source term");
  if (is_source_term_) {
    source_in_meters_ = plist_->get<bool>("mass source in meters", true);
    
    // source term itself [m/s]

    mass_source_key_ = plist_->get<std::string>("source key", getKey(domain_,"mass_source"));

    S->RequireField(mass_source_key_)->SetMesh(mesh_)
        ->AddComponent("cell", AmanziMesh::CELL, 1);
    S->RequireFieldEvaluator(mass_source_key_);

    // density of incoming water [mol/m^3]
    S->RequireField(getKey(domain_,"source_molar_density"))->SetMesh(mesh_)
        ->AddComponent("cell", AmanziMesh::CELL, 1);
    S->RequireFieldEvaluator(getKey(domain_,"source_molar_density"));
  }

  // -- water content bar (can be negative)
  S->RequireField(getKey(domain_,"water_content_bar"))->SetMesh(mesh_)->SetGhosted()

        ->AddComponent("cell", AmanziMesh::CELL, 1);
  Teuchos::ParameterList& wc_plist =
      plist_->sublist("overland water content evaluator");
  Teuchos::ParameterList wcbar_plist(wc_plist);
  wcbar_plist.set<bool>("water content bar", true);
  Teuchos::RCP<FlowRelations::OverlandPressureWaterContentEvaluator> wc_evaluator =
      Teuchos::rcp(new FlowRelations::OverlandPressureWaterContentEvaluator(wcbar_plist));

  S->SetFieldEvaluator(getKey(domain_,"water_content_bar"), wc_evaluator);

  // -- ponded depth
  S->RequireField(getKey(domain_,"ponded_depth"))->Update(matrix_->RangeMap())->SetGhosted();
  S->RequireFieldEvaluator(getKey(domain_,"ponded_depth"));

  // -- ponded depth bar
  S->RequireField(getKey(domain_,"ponded_depth_bar"))->SetMesh(mesh_)->SetGhosted()
      ->AddComponent("cell", AmanziMesh::CELL, 1);
  S->RequireFieldEvaluator(getKey(domain_,"ponded_depth_bar"));
  
  // -- effective accumulation ponded depth (smoothing of derivatives as h --> 0)
  smoothed_ponded_accumulation_ = plist_->get<bool>("smooth ponded accumulation",false);
  if (smoothed_ponded_accumulation_) {

    S->RequireField(getKey(domain_,"smoothed_ponded_depth"))->SetMesh(mesh_)
        ->AddComponent("cell", AmanziMesh::CELL, 1);
    S->RequireFieldEvaluator(getKey(domain_,"smoothed_ponded_depth"));
  }

  // -- conductivity evaluator
  S->RequireField(getKey(domain_,"overland_conductivity"))->SetMesh(mesh_)->SetGhosted()
        ->AddComponent("cell", AmanziMesh::CELL, 1);
  ASSERT(plist_->isSublist("overland conductivity evaluator"));
  Teuchos::ParameterList cond_plist = plist_->sublist("overland conductivity evaluator");
  Teuchos::RCP<FlowRelations::OverlandConductivityEvaluator> cond_evaluator =
      Teuchos::rcp(new FlowRelations::OverlandConductivityEvaluator(cond_plist));

  S->SetFieldEvaluator(getKey(domain_,"overland_conductivity"), cond_evaluator);

}


// -------------------------------------------------------------
// Initialize PK
// -------------------------------------------------------------
void OverlandPressureFlow::Initialize(const Teuchos::Ptr<State>& S) {
#if DEBUG_RES_FLAG
  for (int i=1; i!=23; ++i) {
    std::stringstream namestream;
    namestream << "flow_residual_" << i;
    S->GetFieldData(namestream.str(),name_)->PutScalar(0.);
    S->GetField(namestream.str(),name_)->set_initialized();

    std::stringstream solnstream;
    solnstream << "flow_solution_" << i;
    S->GetFieldData(solnstream.str(),name_)->PutScalar(0.);
    S->GetField(solnstream.str(),name_)->set_initialized();
  }
#endif


  Teuchos::RCP<CompositeVector> pres_cv = S->GetFieldData(key_, name_);


  // initial condition is tricky
  if (!S->GetField(key_)->initialized()) {
    if (!plist_->isSublist("initial condition")) {
      std::stringstream messagestream;
      messagestream << name_ << " has no initial condition parameter list.";
      Errors::Message message(messagestream.str());
      Exceptions::amanzi_throw(message);
    }
    pres_cv->PutScalar(0.);
  }

  // Initialize BDF stuff and physical domain stuff.
  PK_PhysicalBDF_Default::Initialize(S);

  if (!S->GetField(key_)->initialized()) {
    // -- set the cell initial condition if it is taken from the subsurface
    Teuchos::ParameterList ic_plist = plist_->sublist("initial condition");
    if (ic_plist.get<bool>("initialize surface head from subsurface",false)) {

      Epetra_MultiVector& pres = *pres_cv->ViewComponent("cell",false);
      Key key_ss = " ";
      if (domain_.substr(0,6) == "column")
        key_ss = getKey(domain_.substr(0,domain_.size()-8),"pressure");
      else
        key_ss = "pressure";
      const Epetra_MultiVector& subsurf_pres = *S->GetFieldData(key_ss)
        ->ViewComponent("face",false);

      unsigned int ncells_surface = mesh_->num_entities(AmanziMesh::CELL,AmanziMesh::OWNED);
      for (unsigned int c=0; c!=ncells_surface; ++c) {
        // -- get the surface cell's equivalent subsurface face and neighboring cell
        AmanziMesh::Entity_ID f =
          mesh_->entity_get_parent(AmanziMesh::CELL, c);

        pres[0][c] = subsurf_pres[0][f];

      }

      // mark as initialized
      if (ic_plist.get<bool>("initialize surface head from subsurface",false)) {
        S->GetField(key_,name_)->set_initialized();
      }

    } 
    else if (ic_plist.get<bool>("initialize surface_star head from surface cells",false)) {
      assert(domain_ == "surface_star");
      Epetra_MultiVector& pres_star = *pres_cv->ViewComponent("cell",false);
      
      unsigned int ncells_surface = mesh_->num_entities(AmanziMesh::CELL,AmanziMesh::OWNED);
      
      for (unsigned int c=0; c!=ncells_surface; ++c) {
        int id = mesh_->cell_map(false).GID(c);
        
        std::stringstream name;
        name << "column_"<< id << "_surface";
        
        const Epetra_MultiVector& pres = *S->GetFieldData(getKey(name.str(),"pressure"))->ViewComponent("cell",false);
      
        // -- get the surface cell's equivalent subsurface face and neighboring cell
        if (pres[0][0] > 101325.)
          pres_star[0][c] = pres[0][0];
        else
          pres_star[0][c] = 101325.0;
      }
     
      // mark as initialized
      S->GetField(key_,name_)->set_initialized();

    }

  }
   // Initialize BC data structures

  unsigned int nfaces = mesh_->num_entities(AmanziMesh::FACE, AmanziMesh::USED);
  bc_markers_.resize(nfaces, Operators::OPERATOR_BC_NONE);
  bc_values_.resize(nfaces, 0.0);
  std::vector<double> mixed;
  bc_ = Teuchos::rcp(new Operators::BCs(Operators::OPERATOR_BC_TYPE_FACE, bc_markers_, bc_values_, mixed));

  // Initialize BC values
  bc_head_->Compute(S->time());
  bc_zero_gradient_->Compute(S->time());
  bc_flux_->Compute(S->time());
  bc_seepage_head_->Compute(S->time());
  bc_seepage_pressure_->Compute(S->time());
  bc_critical_depth_->Compute(S->time());
  
  // Set extra fields as initialized -- these don't currently have evaluators.

  S->GetFieldData(getKey(domain_,"upwind_overland_conductivity"),name_)->PutScalar(1.0);
  S->GetField(getKey(domain_,"upwind_overland_conductivity"),name_)->set_initialized();

  if (jacobian_ && preconditioner_->RangeMap().HasComponent("face")) {
    S->GetFieldData(getDerivKey(getKey(domain_,"upwind_overland_conductivity"),getKey(domain_,"ponded_depth")),name_)->PutScalar(1.0);
    S->GetField(getDerivKey(getKey(domain_,"upwind_overland_conductivity"),getKey(domain_,"ponded_depth")),name_)->set_initialized();
  }

<<<<<<< HEAD
  S->GetField(getKey(domain_,"mass_flux"), name_)->set_initialized();
  S->GetFieldData(getKey(domain_,"mass_flux_direction"), name_)->PutScalar(0.);
  S->GetField(getKey(domain_,"mass_flux_direction"), name_)->set_initialized();
  S->GetFieldData(getKey(domain_,"velocity"), name_)->PutScalar(0.);
  S->GetField(getKey(domain_,"velocity"), name_)->set_initialized();
 };

=======
  S->GetField("surface-mass_flux", name_)->set_initialized();
  //S->GetField("surface-flux", name_)->set_initialized();
  S->GetFieldData("surface-mass_flux_direction", name_)->PutScalar(0.);
  S->GetField("surface-mass_flux_direction", name_)->set_initialized();
  S->GetFieldData("surface-velocity", name_)->PutScalar(0.);
  S->GetField("surface-velocity", name_)->set_initialized();
};
>>>>>>> 6221cd35


// -----------------------------------------------------------------------------
// Update any secondary (dependent) variables given a solution.
//
//   After a timestep is evaluated (or at ICs), there is no way of knowing if
//   secondary variables have been updated to be consistent with the new
//   solution.
// -----------------------------------------------------------------------------
void OverlandPressureFlow::CommitStep(double t_old, double t_new, const Teuchos::RCP<State>& S) {
  niter_ = 0;

  double dt = t_new - t_old;

  Teuchos::OSTab tab = vo_->getOSTab();
  if (vo_->os_OK(Teuchos::VERB_EXTREME))
    *vo_->os() << "Commiting state." << std::endl;

  PK_PhysicalBDF_Default::CommitStep(t_old, t_new, S);

  // update boundary conditions
  bc_head_->Compute(S->time());
  bc_flux_->Compute(S->time());
  bc_seepage_head_->Compute(S->time());
  bc_seepage_pressure_->Compute(S->time());
  bc_critical_depth_->Compute(S->time());
  UpdateBoundaryConditions_(S.ptr());

  // Update flux if rel perm or h + Z has changed.
  bool update = UpdatePermeabilityData_(S.ptr());

  update |= S->GetFieldEvaluator(getKey(domain_,"pres_elev"))->HasFieldChanged(S.ptr(), name_);

  // update the stiffness matrix with the new rel perm
  Teuchos::RCP<const CompositeVector> conductivity =
    S->GetFieldData(getKey(domain_,"upwind_overland_conductivity"));

  matrix_->Init();
  matrix_diff_->SetScalarCoefficient(conductivity, Teuchos::null);
  matrix_diff_->UpdateMatrices(Teuchos::null, Teuchos::null);

  // Patch up BCs for zero-gradient
  FixBCsForOperator_(S.ptr());
  
  // derive the fluxes
<<<<<<< HEAD

  Teuchos::RCP<const CompositeVector> potential = S->GetFieldData(getKey(domain_,"pres_elev"));
  Teuchos::RCP<CompositeVector> flux = S->GetFieldData(getKey(domain_,"mass_flux"), name_);

  matrix_diff_->UpdateFlux(*potential, *flux);
=======
  Teuchos::RCP<const CompositeVector> potential = S->GetFieldData("pres_elev");
  Teuchos::RCP<CompositeVector> mass_flux = S->GetFieldData("surface-mass_flux", name_);
  // const Epetra_MultiVector& nrho_l = *S->GetFieldData("surface-molar_density_liquid")->ViewComponent("cell");
  matrix_diff_->UpdateFlux(*potential, *mass_flux);

  // const Epetra_MultiVector& mass_flux_v = *mass_flux->ViewComponent("face");
  // const Epetra_MultiVector& mass_flux_dir = *S->GetFieldData("surface-mass_flux_direction")->ViewComponent("face");;
  // Epetra_MultiVector& flux_v =  *S->GetFieldData("surface-flux", name_)->ViewComponent("face");

  // AmanziMesh::Entity_ID_List cells;
  // int nfaces_owned = mesh_->num_entities(AmanziMesh::FACE, AmanziMesh::OWNED);
  // for (int f=0; f!=nfaces_owned; ++f) {
  //   mesh_->face_get_cells(f, AmanziMesh::USED, &cells);
  //   if (cells.size() == 1) {
  //     int c = cells[0];      
  //     flux_v[0][f] = mass_flux_v[0][f]/nrho_l[0][c];
  //   }
  //   else{
  //     double nrho_l_avr=0.5*(nrho_l[0][ cells[0] ] + nrho_l[0][ cells[1] ]);
  //     flux_v[0][f] = mass_flux_v[0][f] / nrho_l_avr; 
  //   }
  // }

>>>>>>> 6221cd35

};


// -----------------------------------------------------------------------------
// Update diagnostics -- used prior to vis.
// -----------------------------------------------------------------------------
void OverlandPressureFlow::CalculateDiagnostics(const Teuchos::RCP<State>& S) {
  Teuchos::OSTab tab = vo_->getOSTab();
  if (vo_->os_OK(Teuchos::VERB_EXTREME))
    *vo_->os() << "Calculating diagnostic variables." << std::endl;

  // update the cell velocities
  UpdateBoundaryConditions_(S.ptr());

  Teuchos::RCP<const CompositeVector> conductivity =
S->GetFieldData(getKey(domain_,"upwind_overland_conductivity"));

  // update the stiffness matrix
  matrix_diff_->SetScalarCoefficient(conductivity, Teuchos::null);
  matrix_diff_->UpdateMatrices(Teuchos::null, Teuchos::null);

  // derive fluxes

  Teuchos::RCP<const CompositeVector> potential = S->GetFieldData(getKey(domain_,"pres_elev"));
  Teuchos::RCP<CompositeVector> flux = S->GetFieldData(getKey(domain_,"mass_flux"), name_);
  matrix_diff_->UpdateFlux(*potential, *flux);

  // update velocity
  Epetra_MultiVector& velocity = *S->GetFieldData(getKey(domain_,"velocity"), name_)
      ->ViewComponent("cell", true);
  flux->ScatterMasterToGhosted("face");
  const Epetra_MultiVector& flux_f = *flux->ViewComponent("face",true);
  const Epetra_MultiVector& nliq_c = *S->GetFieldData(getKey(domain_,"molar_density_liquid"))
    ->ViewComponent("cell");
  const Epetra_MultiVector& pd_c = *S->GetFieldData(getKey(domain_,"ponded_depth"))
    ->ViewComponent("cell");
  
  int d(mesh_->space_dimension());
  AmanziGeometry::Point local_velocity(d);

  Teuchos::LAPACK<int, double> lapack;
  Teuchos::SerialDenseMatrix<int, double> matrix(d, d);
  double rhs[d];

  int ncells_owned = mesh_->num_entities(AmanziMesh::CELL, AmanziMesh::OWNED);
  AmanziMesh::Entity_ID_List faces;
  for (int c=0; c!=ncells_owned; ++c) {
    mesh_->cell_get_faces(c, &faces);
    int nfaces = faces.size();

    for (int i=0; i!=d; ++i) rhs[i] = 0.0;
    matrix.putScalar(0.0);

    for (int n=0; n!=nfaces; ++n) {  // populate least-square matrix
      int f = faces[n];
      const AmanziGeometry::Point& normal = mesh_->face_normal(f);
      double area = mesh_->face_area(f);

      for (int i=0; i!=d; ++i) {
        rhs[i] += normal[i] * flux_f[0][f];
        matrix(i, i) += normal[i] * normal[i];
        for (int j = i+1; j < d; ++j) {
          matrix(j, i) = matrix(i, j) += normal[i] * normal[j];
        }
      }
    }

    int info;
    lapack.POSV('U', d, 1, matrix.values(), d, rhs, d, &info);

    // NOTE this is probably wrong in the frozen case?  pd --> uf*pd?
    for (int i=0; i!=d; ++i) velocity[i][c] = pd_c[0][c] > 0. ? rhs[i] / (nliq_c[0][c] * pd_c[0][c]) : 0.;
  }


};


// -----------------------------------------------------------------------------
// Use the physical rel perm (on cells) to update a work vector for rel perm.
//
//   This deals with upwinding, etc.
// -----------------------------------------------------------------------------
bool OverlandPressureFlow::UpdatePermeabilityData_(const Teuchos::Ptr<State>& S) {
  Teuchos::OSTab tab = vo_->getOSTab();
  if (vo_->os_OK(Teuchos::VERB_EXTREME))
    *vo_->os() << "  Updating permeability?";


  bool update_perm = S->GetFieldEvaluator(getKey(domain_,"overland_conductivity"))
      ->HasFieldChanged(S, name_);
  update_perm |= S->GetFieldEvaluator(getKey(domain_,"ponded_depth"))->HasFieldChanged(S, name_);
  update_perm |= S->GetFieldEvaluator(getKey(domain_,"pres_elev"))->HasFieldChanged(S, name_);

  update_perm |= perm_update_required_;

  if (update_perm) {
    // Update the perm only if needed.
    perm_update_required_ = false;

    // get upwind conductivity data
    Teuchos::RCP<CompositeVector> uw_cond =

      S->GetFieldData(getKey(domain_,"upwind_overland_conductivity"), name_);

    // update the direction of the flux -- note this is NOT the flux
    Teuchos::RCP<CompositeVector> flux_dir =
      S->GetFieldData(getKey(domain_,"mass_flux_direction"), name_);
    Teuchos::RCP<const CompositeVector> pres_elev = S->GetFieldData(getKey(domain_,"pres_elev"));
    face_matrix_diff_->UpdateFlux(*pres_elev, *flux_dir);

    // get conductivity data
    Teuchos::RCP<const CompositeVector> cond = S->GetFieldData(getKey(domain_,"overland_conductivity"));

    const Epetra_MultiVector& cond_c = *cond->ViewComponent("cell",false);

    // place internal cell's value on faces -- this should be fixed to be the boundary data
    { // place boundary_faces on faces
      Epetra_MultiVector& uw_cond_f = *uw_cond->ViewComponent("face",false);

      AmanziMesh::Entity_ID_List cells;
      int nfaces_owned = mesh_->num_entities(AmanziMesh::FACE, AmanziMesh::OWNED);
      for (int f=0; f!=nfaces_owned; ++f) {
        mesh_->face_get_cells(f, AmanziMesh::USED, &cells);
        if (cells.size() == 1) {
          int c = cells[0];
          uw_cond_f[0][f] = cond_c[0][c];
        }
      }
    }

    // Then upwind.  This overwrites the boundary if upwinding says so.
    upwinding_->Update(S);
    uw_cond->ScatterMasterToGhosted("face");
  }

  if (update_perm && vo_->os_OK(Teuchos::VERB_EXTREME))
    *vo_->os() << " TRUE." << std::endl;
  return update_perm;
}


// -----------------------------------------------------------------------------
// Derivatives of the overland conductivity, upwinded.
// -----------------------------------------------------------------------------
bool OverlandPressureFlow::UpdatePermeabilityDerivativeData_(const Teuchos::Ptr<State>& S) {
  Teuchos::OSTab tab = vo_->getOSTab();
  if (vo_->os_OK(Teuchos::VERB_EXTREME))
    *vo_->os() << "  Updating permeability derivatives?";


  bool update_perm = S->GetFieldEvaluator(getKey(domain_,"overland_conductivity"))
    ->HasFieldDerivativeChanged(S, name_, getKey(domain_,"ponded_depth"));
  Teuchos::RCP<const CompositeVector> dcond =
    S->GetFieldData(getDerivKey(getKey(domain_,"overland_conductivity"), getKey(domain_,"ponded_depth")));

  if (update_perm) {
    if (preconditioner_->RangeMap().HasComponent("face")) {
      // get upwind conductivity data
      Teuchos::RCP<CompositeVector> duw_cond =
        S->GetFieldData(getDerivKey(getKey(domain_,"upwind_overland_conductivity"),getKey(domain_,"ponded_depth")), name_);

      duw_cond->PutScalar(0.);
    
      // Then upwind.  This overwrites the boundary if upwinding says so.
      upwinding_dkdp_->Update(S);
      duw_cond->ScatterMasterToGhosted("face");
    } else {
      dcond->ScatterMasterToGhosted("cell");
    }
  }

  if (update_perm && vo_->os_OK(Teuchos::VERB_EXTREME))
    *vo_->os() << " TRUE." << std::endl;
  return update_perm;
}


// -----------------------------------------------------------------------------
// Evaluate boundary conditions at the current time.
// -----------------------------------------------------------------------------
void OverlandPressureFlow::UpdateBoundaryConditions_(const Teuchos::Ptr<State>& S) {
  Teuchos::OSTab tab = vo_->getOSTab();
  if (vo_->os_OK(Teuchos::VERB_EXTREME))
    *vo_->os() << "  Updating BCs." << std::endl;

  AmanziMesh::Entity_ID_List cells;

  const Epetra_MultiVector& elevation = *S->GetFieldData(getKey(domain_,"elevation"))
      ->ViewComponent("face",false);

  // initialize all as null
  for (unsigned int n=0; n!=bc_markers_.size(); ++n) {
    bc_markers_[n] = Operators::OPERATOR_BC_NONE;
    bc_values_[n] = 0.0;
  }

  // Head BCs are standard Dirichlet, plus elevation
  for (Functions::BoundaryFunction::Iterator bc=bc_head_->begin();
       bc!=bc_head_->end(); ++bc) {
    int f = bc->first;
    bc_markers_[f] = Operators::OPERATOR_BC_DIRICHLET;
    bc_values_[f] = bc->second + elevation[0][f];
  }

  // Standard Neumann data for flux
  for (Functions::BoundaryFunction::Iterator bc=bc_flux_->begin();
       bc!=bc_flux_->end(); ++bc) {
    int f = bc->first;
    bc_markers_[f] = Operators::OPERATOR_BC_NEUMANN;
    bc_values_[f] = bc->second;
  }

  // zero gradient: grad h = 0 implies that q = -k grad z
  // -- cannot be done yet as rel perm update is done after this and is needed.
  // -- Instead zero gradient BCs are done in FixBCs methods.

  // Seepage face head boundary condition
  if (bc_seepage_head_->size() > 0) {

    S->GetFieldEvaluator(getKey(domain_,"ponded_depth"))->HasFieldChanged(S.ptr(), name_);

    const Epetra_MultiVector& h_c = *S->GetFieldData(getKey(domain_,"ponded_depth"))->ViewComponent("cell");
    const Epetra_MultiVector& elevation_c = *S->GetFieldData(getKey(domain_,"elevation"))->ViewComponent("cell");


    for (Functions::BoundaryFunction::Iterator bc = bc_seepage_head_->begin(); 
         bc != bc_seepage_head_->end(); ++bc) {
      int f = bc->first;
      mesh_->face_get_cells(f, AmanziMesh::USED, &cells);
      int c = cells[0];

      double hz_f = bc->second + elevation[0][f];
      double hz_c = h_c[0][c] + elevation_c[0][c];

      if (hz_f >= hz_c) {
        bc_markers_[f] = Operators::OPERATOR_BC_NEUMANN;
        bc_values_[f] = 0.0;
      } else {
        bc_markers_[f] = Operators::OPERATOR_BC_DIRICHLET;
        bc_values_[f] = hz_f;
      }
    }
  }

  // Seepage face pressure boundary condition

  if (bc_seepage_pressure_->size() > 0) {
    S->GetFieldEvaluator(getKey(domain_,"ponded_depth"))->HasFieldChanged(S.ptr(), name_);

    const Epetra_MultiVector& h_cells = *S->GetFieldData(getKey(domain_,"ponded_depth"))->ViewComponent("cell");
    const Epetra_MultiVector& elevation_cells = *S->GetFieldData(getKey(domain_,"elevation"))->ViewComponent("cell");
    const Epetra_MultiVector& rho_l = *S->GetFieldData(getKey(domain_,"mass_density_liquid"))->ViewComponent("cell");
    double gz = -(*S->GetConstantVectorData("gravity"))[2];
    const double& p_atm = *S->GetScalarData("atmospheric_pressure");

    if (S->HasFieldEvaluator(getKey(domain_,"mass_density_ice"))) {
      // thermal model of height
      const Epetra_MultiVector& eta = *S->GetFieldData(getKey(domain_,"unfrozen_fraction"))->ViewComponent("cell");
      const Epetra_MultiVector& rho_i = *S->GetFieldData(getKey(domain_,"mass_density_ice"))->ViewComponent("cell");

      for (Functions::BoundaryFunction::Iterator bc = bc_seepage_pressure_->begin(); 
           bc != bc_seepage_pressure_->end(); ++bc) {
        int f = bc->first;
        mesh_->face_get_cells(f, AmanziMesh::USED, &cells);
        int c = cells[0];

        double p0 = bc->second > p_atm ? bc->second : p_atm;
        double h0 = (p0 - p_atm) / ((eta[0][c]*rho_l[0][c] + (1.-eta[0][c])*rho_i[0][c]) * gz);
        double dz = elevation_cells[0][c] - elevation[0][f];

        if (h_cells[0][c] + dz < h0) {
          bc_markers_[f] = Operators::OPERATOR_BC_NEUMANN;
          bc_values_[f] = 0.0;
        } else {
          bc_markers_[f] = Operators::OPERATOR_BC_DIRICHLET;
          bc_values_[f] = h0 + elevation[0][f];
        }
      }

    } else {
      // non-thermal model
      for (Functions::BoundaryFunction::Iterator bc = bc_seepage_pressure_->begin(); 
           bc != bc_seepage_pressure_->end(); ++bc) {
        int f = bc->first;
        mesh_->face_get_cells(f, AmanziMesh::USED, &cells);
        int c = cells[0];

        double p0 = bc->second > p_atm ? bc->second : p_atm;
        double h0 = (p0 - p_atm) / (rho_l[0][c] * gz);
        double dz = elevation_cells[0][c] - elevation[0][f];

        if (h_cells[0][c] + dz < h0) {
          bc_markers_[f] = Operators::OPERATOR_BC_NEUMANN;
          bc_values_[f] = 0.0;
        } else {
          bc_markers_[f] = Operators::OPERATOR_BC_DIRICHLET;
          bc_values_[f] = h0 + elevation[0][f];
        }
      }
    }
  }

  // Critical depth boundary condition
  if (bc_critical_depth_->size() > 0) {
    S->GetFieldEvaluator("ponded_depth")->HasFieldChanged(S.ptr(), name_);
    
    const Epetra_MultiVector& h_c = *S->GetFieldData("ponded_depth")->ViewComponent("cell");
    const Epetra_MultiVector& nliq_c = *S->GetFieldData("surface-molar_density_liquid")
    ->ViewComponent("cell");
    double gz = -(*S->GetConstantVectorData("gravity"))[2];
    
    for (Functions::BoundaryFunction::Iterator bc = bc_critical_depth_->begin();
         bc != bc_critical_depth_->end(); ++bc) {
      int f = bc->first;
      mesh_->face_get_cells(f, AmanziMesh::USED, &cells);
      int c = cells[0];
      
      bc_markers_[f] = Operators::OPERATOR_BC_NEUMANN;
      bc_values_[f] = sqrt(gz)*std::pow(h_c[0][c], 1.5)*nliq_c[0][c];
    }
  }

  // check that there are no internal faces and mark all remaining boundary conditions as zero flux conditions
  int nfaces_owned = mesh_->num_entities(AmanziMesh::FACE, AmanziMesh::OWNED);
  for (int f = 0; f < nfaces_owned; f++) {
    mesh_->face_get_cells(f, AmanziMesh::USED, &cells);
    int ncells = cells.size();

    if ((bc_markers_[f] != Operators::OPERATOR_BC_NONE) && (ncells == 2)) {
      std::stringstream mesg_stream;
      mesg_stream << "Tried to set a boundary condition on an internal face ";
      Errors::Message mesg(mesg_stream.str());
      amanzi_throw(mesg);
    }
    if ((bc_markers_[f] == Operators::OPERATOR_BC_NONE) && (ncells == 1)) {
        bc_markers_[f] = Operators::OPERATOR_BC_NEUMANN;
        bc_values_[f] = 0.0;
    }
  } 
}


void OverlandPressureFlow::FixBCsForOperator_(const Teuchos::Ptr<State>& S) {
  Teuchos::OSTab tab = vo_->getOSTab();
  if (vo_->os_OK(Teuchos::VERB_EXTREME))
    *vo_->os() << "    Tweaking BCs for the Operator." << std::endl;

  // Now we can safely calculate q = -k grad z for zero-gradient problems

  Teuchos::RCP<const CompositeVector> elev = S->GetFieldData(getKey(domain_,"elevation"));

  elev->ScatterMasterToGhosted();
  const Epetra_MultiVector& elevation_f = *elev->ViewComponent("face",false);
  const Epetra_MultiVector& elevation_c = *elev->ViewComponent("cell",false);

  std::vector<WhetStone::DenseMatrix>& Aff =
      matrix_diff_->local_matrices()->matrices;

  int ncells_owned = mesh_->num_entities(AmanziMesh::CELL, AmanziMesh::OWNED);
  int nfaces_owned = mesh_->num_entities(AmanziMesh::FACE, AmanziMesh::OWNED);
  for (Functions::BoundaryFunction::Iterator bc=bc_zero_gradient_->begin();
       bc!=bc_zero_gradient_->end(); ++bc) {

    int f = bc->first;

    AmanziMesh::Entity_ID_List cells;
    mesh_->face_get_cells(f, AmanziMesh::USED, &cells);
    ASSERT(cells.size() == 1);
    AmanziMesh::Entity_ID c = cells[0];

    if (f < nfaces_owned) {
      double dp = elevation_f[0][f] - elevation_c[0][c];
      double bc_val = -dp * Aff[f](0,0);

      bc_markers_[f] = Operators::OPERATOR_BC_NEUMANN;
      bc_values_[f] = bc_val / mesh_->face_area(f);
    }
  }
};


void OverlandPressureFlow::FixBCsForPrecon_(const Teuchos::Ptr<State>& S) {
  Teuchos::OSTab tab = vo_->getOSTab();
  if (vo_->os_OK(Teuchos::VERB_EXTREME))
    *vo_->os() << "    Tweaking BCs for the PC." << std::endl;

  // // Attempt of a hack to deal with zero rel perm
  // double eps = 1.e-30;
  // Teuchos::RCP<CompositeVector> relperm =
  //     S->GetFieldData("upwind_overland_conductivity", name_);
  // for (unsigned int f=0; f!=relperm->size("face"); ++f) {
  //   if ((*relperm)("face",f) < eps) {
  //     if (bc_markers_[f] == Operators::OPERATOR_BC_NEUMANN) {
  //       bc_markers_[f] = Operators::OPERATOR_BC_DIRICHLET;
  //     } else if (bc_markers_[f] == Operators::OPERATOR_BC_NONE) {
  //       bc_markers_[f] = Operators::OPERATOR_BC_DIRICHLET;
  //     }
  //   }
  // }
};

// void OverlandPressureFlow::FixBCsForConsistentFaces_(const Teuchos::Ptr<State>& S) {
//   Teuchos::OSTab tab = vo_->getOSTab();
//   if (vo_->os_OK(Teuchos::VERB_EXTREME))
//     *vo_->os() << "    Tweaking BCs for calculation of consistent faces." << std::endl;

//   // // If the rel perm is 0, the face value drops out and is unconstrained.
//   // // Therefore we set it to Dirichlet to eliminate it from the system.
//   // double eps = 1.e-30;
//   // const Epetra_MultiVector& elevation = *S->GetFieldData("elevation")
//   //     ->ViewComponent("face",false);
//   // Teuchos::RCP<CompositeVector> relperm =
//   //     S->GetFieldData("upwind_overland_conductivity", name_);

//   // for (unsigned int f=0; f!=relperm->size("face"); ++f) {
//   //   if ((*relperm)("face",f) < eps) {
//   //     if (bc_markers_[f] == Operators::OPERATOR_BC_NEUMANN) {
//   //       bc_markers_[f] = Operators::OPERATOR_BC_DIRICHLET;
//   //       bc_values_[f] =  elevation[0][f];
//   //     } else if (bc_markers_[f] == Operators::OPERATOR_BC_NONE) {
//   //       bc_markers_[f] = Operators::OPERATOR_BC_DIRICHLET;
//   //       bc_values_[f] =  elevation[0][f];
//   //     }
//   //   }
//   // }

//   // Now we can safely calculate q = -k grad z for zero-gradient problems
//   Teuchos::RCP<const CompositeVector> elev = S->GetFieldData("elevation");
//   elev->ScatterMasterToGhosted();
//   const Epetra_MultiVector& elevation_f = *elev->ViewComponent("face",false);
//   const Epetra_MultiVector& elevation_c = *elev->ViewComponent("cell",false);

//   std::vector<WhetStone::DenseMatrix>& Aff_cells =
//       matrix_diff_->local_matrices()->matrices;
//   Epetra_MultiVector& rhs_f = *matrix_->rhs()->ViewComponent("face",false);

//   int ncells_owned = mesh_->num_entities(AmanziMesh::CELL, AmanziMesh::OWNED);
//   for (Functions::BoundaryFunction::Iterator bc=bc_zero_gradient_->begin();
//        bc!=bc_zero_gradient_->end(); ++bc) {
//     int f = bc->first;

//     AmanziMesh::Entity_ID_List cells;
//     mesh_->face_get_cells(f, AmanziMesh::USED, &cells);
//     ASSERT(cells.size() == 1);
//     AmanziMesh::Entity_ID c = cells[0];

//     if (c < ncells_owned) {
//       AmanziMesh::Entity_ID_List faces;
//       mesh_->cell_get_faces(c, &faces);

//       std::vector<double> dp(faces.size());
//       for (unsigned int n=0; n!=faces.size(); ++n) {
//         dp[n] = elevation_f[0][faces[n]] - elevation_c[0][c];
//       }
//       unsigned int my_n = std::find(faces.begin(), faces.end(), f) - faces.begin();
//       ASSERT(my_n !=faces.size());

//       double bc_val = 0.;
//       for (unsigned int m=0; m!=faces.size(); ++m) {
//         bc_val -= Aff_cells[c](my_n,m) * dp[m];
//       }

//       // Apply the BC to the matrix
//       rhs_f[0][f] -= bc_val;
//     }
//   }
// };


/* ******************************************************************
 * Add a boundary marker to owned faces.
 ****************************************************************** */
void OverlandPressureFlow::ApplyBoundaryConditions_(const Teuchos::RCP<State>& S,
        const Teuchos::RCP<CompositeVector>& pres) {
  Epetra_MultiVector& pres_f = *pres->ViewComponent("face",false);
  unsigned int nfaces = pres_f.MyLength();
  for (unsigned int f=0; f!=nfaces; ++f) {
    if (bc_markers_[f] == Operators::OPERATOR_BC_DIRICHLET) {
      pres_f[0][f] = bc_values_[f];
    }
  }
};


bool OverlandPressureFlow::ModifyPredictor(double h, Teuchos::RCP<const TreeVector> u0,
                                       Teuchos::RCP<TreeVector> u) {
  Teuchos::OSTab tab = vo_->getOSTab();
  if (vo_->os_OK(Teuchos::VERB_EXTREME))
    *vo_->os() << "Modifying predictor:" << std::endl;

  // if (modify_predictor_with_consistent_faces_) {
  //   if (vo_->os_OK(Teuchos::VERB_EXTREME))
  //     *vo_->os() << "  modifications for consistent face pressures." << std::endl;
  //   CalculateConsistentFaces(u->Data().ptr());
  //   return true;
  // }

  return false;
};


void OverlandPressureFlow::CalculateConsistentFaces(const Teuchos::Ptr<CompositeVector>& u) {
  // // VerboseObject stuff.
  // Teuchos::OSTab tab = vo_->getOSTab();

  // // update the rel perm according to the scheme of choice
  // ChangedSolution();
  // UpdatePermeabilityData_(S_next_.ptr());

  // // update boundary conditions
  // bc_head_->Compute(S_next_->time());
  // bc_flux_->Compute(S_next_->time());
  // bc_seepage_head_->Compute(S_next_->time());
  // bc_seepage_pressure_->Compute(S_next_->time());
  // UpdateBoundaryConditions_(S_next_.ptr());

  // // update the stiffness matrix
  // Teuchos::RCP<const CompositeVector> cond =
  //   S_next_->GetFieldData("upwind_overland_conductivity", name_);
  // matrix_->CreateMFDstiffnessMatrices(cond.ptr());
  // matrix_->CreateMFDrhsVectors();

  // // Patch up BCs in the case of zero conductivity
  // FixBCsForConsistentFaces_(S_next_.ptr());

  // // Grab needed data.
  // S_next_->GetFieldEvaluator("pres_elev")->HasFieldChanged(S_next_.ptr(), name_);
  // Teuchos::RCP<CompositeVector> pres_elev = S_next_->GetFieldData("pres_elev","pres_elev");

  // // Update the preconditioner with darcy and gravity fluxes
  // // skip accumulation terms, they're not needed
  // // Assemble
  // matrix_->ApplyBoundaryConditions(bc_markers_, bc_values_);

  // // derive the consistent faces, involves a solve
  // matrix_->UpdateConsistentFaceConstraints(pres_elev.ptr());

  // // back out heights from pres_elev
  // const Epetra_MultiVector& elevation = *S_next_->GetFieldData("elevation")
  //     ->ViewComponent("face",false);
  // u->ViewComponent("face",false)->Update(1., *pres_elev->ViewComponent("face",false),
  //         -1., elevation, 0.);
}


AmanziSolvers::FnBaseDefs::ModifyCorrectionResult
OverlandPressureFlow::ModifyCorrection(double h, Teuchos::RCP<const TreeVector> res,
                 Teuchos::RCP<const TreeVector> u,
                 Teuchos::RCP<TreeVector> du) {
  Teuchos::OSTab tab = vo_->getOSTab();


  // debugging -- remove me! --etc
  for (CompositeVector::name_iterator comp=du->Data()->begin();
       comp!=du->Data()->end(); ++comp) {
    Epetra_MultiVector& du_c = *du->Data()->ViewComponent(*comp,false);
    double max, l2;
    du_c.NormInf(&max);
    du_c.Norm2(&l2);
    if (vo_->os_OK(Teuchos::VERB_HIGH)) {
      *vo_->os() << "Linf, L2 pressure correction (" << *comp << ") = " << max << ", " << l2 << std::endl;
    }
  }
  

  // limit by capping corrections when they cross atmospheric pressure
  // (where pressure derivatives are discontinuous)
  int my_limited = 0;
  int n_limited_spurt = 0;
  if (patm_limit_ > 0.) {
    double patm = *S_next_->GetScalarData("atmospheric_pressure");

    Epetra_MultiVector& du_c = *du->Data()->ViewComponent("cell",false);
    const Epetra_MultiVector& u_c = *u->Data()->ViewComponent("cell",false);

    for (int c=0; c!=du_c.MyLength(); ++c) {
      if ((u_c[0][c] < patm) &&
          (u_c[0][c] - du_c[0][c] > patm + patm_limit_)) {
        du_c[0][c] = u_c[0][c] - (patm + patm_limit_);          
        my_limited++;
      } else if ((u_c[0][c] > patm) &&
                 (u_c[0][c] - du_c[0][c] < patm - patm_limit_)) {
        du_c[0][c] = u_c[0][c] - (patm - patm_limit_);          
        my_limited++;
      }
    }
    mesh_->get_comm()->MaxAll(&my_limited, &n_limited_spurt, 1);
  }

  if (n_limited_spurt > 0) {
    if (vo_->os_OK(Teuchos::VERB_HIGH)) {
      *vo_->os() << "  limiting the spurt." << std::endl;
    }
  }

  // debugging -- remove me! --etc
  for (CompositeVector::name_iterator comp=du->Data()->begin();
       comp!=du->Data()->end(); ++comp) {
    Epetra_MultiVector& du_c = *du->Data()->ViewComponent(*comp,false);
    double max, l2;
    du_c.NormInf(&max);
    du_c.Norm2(&l2);
    if (vo_->os_OK(Teuchos::VERB_HIGH)) {
      *vo_->os() << "Linf, L2 pressure correction (" << *comp << ") = " << max << ", " << l2 << std::endl;
    }
  }
  
  // Limit based on a max pressure change
  my_limited = 0;
  int n_limited_change = 0;

  if (p_limit_ > 0.) {
    for (CompositeVector::name_iterator comp=du->Data()->begin();
         comp!=du->Data()->end(); ++comp) {
      Epetra_MultiVector& du_c = *du->Data()->ViewComponent(*comp,false);

      double max;
      du_c.NormInf(&max);
      if (vo_->os_OK(Teuchos::VERB_HIGH)) {
        *vo_->os() << "Max overland pressure correction (" << *comp << ") = " << max << std::endl;
      }
      
      for (int c=0; c!=du_c.MyLength(); ++c) {
        if (std::abs(du_c[0][c]) > p_limit_) {
          du_c[0][c] = ((du_c[0][c] > 0) - (du_c[0][c] < 0)) * p_limit_;
          my_limited++;
        }
      }
    }

    mesh_->get_comm()->SumAll(&my_limited, &n_limited_change, 1);
  }

  if (n_limited_change > 0) {
    if (vo_->os_OK(Teuchos::VERB_HIGH)) {
      *vo_->os() << "  limited by pressure." << std::endl;
    }
  }
  
  // debugging -- remove me! --etc
  for (CompositeVector::name_iterator comp=du->Data()->begin();
       comp!=du->Data()->end(); ++comp) {
    Epetra_MultiVector& du_c = *du->Data()->ViewComponent(*comp,false);
    double max, l2;
    du_c.NormInf(&max);
    du_c.Norm2(&l2);
    if (vo_->os_OK(Teuchos::VERB_HIGH)) {
      *vo_->os() << "Linf, L2 pressure correction (" << *comp << ") = " << max << ", " << l2 << std::endl;
    }
  }

  if (n_limited_spurt > 0) {
    return AmanziSolvers::FnBaseDefs::CORRECTION_MODIFIED_LAG_BACKTRACKING;
  } else if (n_limited_change > 0) {

    return AmanziSolvers::FnBaseDefs::CORRECTION_MODIFIED;
  }
  return AmanziSolvers::FnBaseDefs::CORRECTION_NOT_MODIFIED;
}
  
} // namespace
} // namespace
<|MERGE_RESOLUTION|>--- conflicted
+++ resolved
@@ -45,21 +45,12 @@
 #define DEBUG_FLAG 1
 #define DEBUG_RES_FLAG 0
 
-<<<<<<< HEAD
-
-  OverlandPressureFlow::OverlandPressureFlow(Teuchos::Ptr<State> S, const Teuchos::RCP<Teuchos::ParameterList>& plist,
-        Teuchos::ParameterList& FElist,
-        const Teuchos::RCP<TreeVector>& solution) :
-    PKDefaultBase(S, plist, FElist, solution),
-    PKPhysicalBDFBase(S, plist, FElist, solution),
-=======
 OverlandPressureFlow::OverlandPressureFlow(Teuchos::ParameterList& pk_tree,
                                            const Teuchos::RCP<Teuchos::ParameterList>& plist,
                                            const Teuchos::RCP<State>& S,                        
                                            const Teuchos::RCP<TreeVector>& solution) :   
     PK_PhysicalBDF_Default(pk_tree, plist, S, solution),
     PK(pk_tree, plist, S, solution),
->>>>>>> 6221cd35
     standalone_mode_(false),
     is_source_term_(false),
     coupled_to_subsurface_via_head_(false),
@@ -70,35 +61,23 @@
     source_only_if_unfrozen_(false),
     precon_used_(true)
 {
-<<<<<<< HEAD
 
   if(!plist_->isParameter("conserved quanity suffix"))
-  plist_->set("conserved quantity suffix", "water_content");
-
-  // clone the ponded_depth parameter list for ponded_depth bar
-  Teuchos::ParameterList& pd_list = FElist.sublist(getKey(domain_,"ponded_depth"));
-=======
+    plist_->set("conserved quantity suffix", "water_content");
+
   // clone the ponded_depth parameter list for ponded_depth bar
   Teuchos::ParameterList& FElist = S->FEList();
-  Teuchos::ParameterList& pd_list = FElist.sublist("ponded_depth");
->>>>>>> 6221cd35
+  Teuchos::ParameterList& pd_list = FElist.sublist(getKey(domain_,"ponded_depth"));
+
   Teuchos::ParameterList pdbar_list(pd_list);
   pdbar_list.set("ponded depth bar", true);
   pdbar_list.set("height key", getKey(domain_,"ponded_depth_bar"));
   FElist.set(getKey(domain_,"ponded_depth_bar"), pdbar_list);
 
-  if (!plist_->isParameter("conserved quantity suffix"))
-    plist_->set("conserved quantity suffix", "water_content");
-  
   // set a default absolute tolerance
   if (!plist_->isParameter("absolute error tolerance"))
     plist_->set("absolute error tolerance", 0.01 * 55000.0); // h * nl
 
-<<<<<<< HEAD
-=======
-
-  
->>>>>>> 6221cd35
 }
 
 
@@ -109,28 +88,26 @@
   // set up the meshes
 
   if (S->HasMesh("surface_star") && domain_=="surface_star")
-
+    standalone_mode_ = false;
   if(domain_.substr(0,6) =="column")
     standalone_mode_ = false;
   else if (!S->HasMesh("surface") && standalone_mode_==false) {
     Teuchos::RCP<const AmanziMesh::Mesh> domain = S->GetMesh();
     //   ASSERT(domain->space_dimension() == 2);
-
-  standalone_mode_ = true;
-  S->AliasMesh("domain","surface");
-
-<<<<<<< HEAD
+    
+    standalone_mode_ = true;
+    S->AliasMesh("domain","surface");
   }
   
   // -- water content
+
   S->RequireField(getKey(domain_,"water_content"))->SetMesh(mesh_)->SetGhosted()
     ->AddComponent("cell", AmanziMesh::CELL, 1);
   S->RequireFieldEvaluator(getKey(domain_,"water_content"));
   
-  PKPhysicalBDFBase::setup(S);
-=======
+ 
   PK_PhysicalBDF_Default::Setup(S);
->>>>>>> 6221cd35
+
   SetupOverlandFlow_(S);
   SetupPhysicalEvaluators_(S);
 }
@@ -288,17 +265,13 @@
 
   // primary variable
   S->RequireField(key_, name_)->Update(matrix_->RangeMap())->SetGhosted();
+  S->RequireField(getKey(domain_,"pressure"))->Update(matrix_->RangeMap())->SetGhosted();
 
   // fluxes
   S->RequireField(getKey(domain_,"mass_flux"), name_)->SetMesh(mesh_)->SetGhosted()
       ->SetComponent("face", AmanziMesh::FACE, 1);
-<<<<<<< HEAD
+
   S->RequireField(getKey(domain_,"velocity"), name_)->SetMesh(mesh_)->SetGhosted()
-=======
-  // S->RequireField("surface-flux", name_)->SetMesh(mesh_)->SetGhosted()
-  //     ->SetComponent("face", AmanziMesh::FACE, 1);
-  S->RequireField("surface-velocity", name_)->SetMesh(mesh_)->SetGhosted()
->>>>>>> 6221cd35
       ->SetComponent("cell", AmanziMesh::CELL, 3);
 
   // limiters
@@ -372,8 +345,8 @@
 
   // -- water content bar (can be negative)
   S->RequireField(getKey(domain_,"water_content_bar"))->SetMesh(mesh_)->SetGhosted()
-
         ->AddComponent("cell", AmanziMesh::CELL, 1);
+
   Teuchos::ParameterList& wc_plist =
       plist_->sublist("overland water content evaluator");
   Teuchos::ParameterList wcbar_plist(wc_plist);
@@ -533,23 +506,12 @@
     S->GetField(getDerivKey(getKey(domain_,"upwind_overland_conductivity"),getKey(domain_,"ponded_depth")),name_)->set_initialized();
   }
 
-<<<<<<< HEAD
   S->GetField(getKey(domain_,"mass_flux"), name_)->set_initialized();
   S->GetFieldData(getKey(domain_,"mass_flux_direction"), name_)->PutScalar(0.);
   S->GetField(getKey(domain_,"mass_flux_direction"), name_)->set_initialized();
   S->GetFieldData(getKey(domain_,"velocity"), name_)->PutScalar(0.);
   S->GetField(getKey(domain_,"velocity"), name_)->set_initialized();
  };
-
-=======
-  S->GetField("surface-mass_flux", name_)->set_initialized();
-  //S->GetField("surface-flux", name_)->set_initialized();
-  S->GetFieldData("surface-mass_flux_direction", name_)->PutScalar(0.);
-  S->GetField("surface-mass_flux_direction", name_)->set_initialized();
-  S->GetFieldData("surface-velocity", name_)->PutScalar(0.);
-  S->GetField("surface-velocity", name_)->set_initialized();
-};
->>>>>>> 6221cd35
 
 
 // -----------------------------------------------------------------------------
@@ -595,18 +557,13 @@
   FixBCsForOperator_(S.ptr());
   
   // derive the fluxes
-<<<<<<< HEAD
 
   Teuchos::RCP<const CompositeVector> potential = S->GetFieldData(getKey(domain_,"pres_elev"));
   Teuchos::RCP<CompositeVector> flux = S->GetFieldData(getKey(domain_,"mass_flux"), name_);
 
   matrix_diff_->UpdateFlux(*potential, *flux);
-=======
-  Teuchos::RCP<const CompositeVector> potential = S->GetFieldData("pres_elev");
-  Teuchos::RCP<CompositeVector> mass_flux = S->GetFieldData("surface-mass_flux", name_);
+
   // const Epetra_MultiVector& nrho_l = *S->GetFieldData("surface-molar_density_liquid")->ViewComponent("cell");
-  matrix_diff_->UpdateFlux(*potential, *mass_flux);
-
   // const Epetra_MultiVector& mass_flux_v = *mass_flux->ViewComponent("face");
   // const Epetra_MultiVector& mass_flux_dir = *S->GetFieldData("surface-mass_flux_direction")->ViewComponent("face");;
   // Epetra_MultiVector& flux_v =  *S->GetFieldData("surface-flux", name_)->ViewComponent("face");
@@ -625,8 +582,6 @@
   //   }
   // }
 
->>>>>>> 6221cd35
-
 };
 
 
@@ -932,10 +887,10 @@
 
   // Critical depth boundary condition
   if (bc_critical_depth_->size() > 0) {
-    S->GetFieldEvaluator("ponded_depth")->HasFieldChanged(S.ptr(), name_);
+    S->GetFieldEvaluator(getKey(domain_,"ponded_depth"))->HasFieldChanged(S.ptr(), name_);
     
-    const Epetra_MultiVector& h_c = *S->GetFieldData("ponded_depth")->ViewComponent("cell");
-    const Epetra_MultiVector& nliq_c = *S->GetFieldData("surface-molar_density_liquid")
+    const Epetra_MultiVector& h_c = *S->GetFieldData(getKey(domain_,"ponded_depth"))->ViewComponent("cell");
+    const Epetra_MultiVector& nliq_c = *S->GetFieldData(getKey(domain_,"molar_density_liquid"))
     ->ViewComponent("cell");
     double gz = -(*S->GetConstantVectorData("gravity"))[2];
     
