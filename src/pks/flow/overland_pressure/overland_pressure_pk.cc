/* -*-  mode: c++; c-default-style: "google"; indent-tabs-mode: nil -*- */

/* -----------------------------------------------------------------------------
This is the overland flow component of ATS.
License: BSD
Author: Ethan Coon (ecoon@lanl.gov)
----------------------------------------------------------------------------- */
#include "Teuchos_LAPACK.hpp"
#include "Teuchos_SerialDenseMatrix.hpp"

#include "EpetraExt_MultiVectorOut.h"
#include "Epetra_MultiVector.h"

#include "flow_bc_factory.hh"
#include "Mesh.hh"
#include "Point.hh"
#include "Op.hh"

#include "CompositeVectorFunction.hh"
#include "CompositeVectorFunctionFactory.hh"
#include "independent_variable_field_evaluator.hh"

#include "upwind_potential_difference.hh"
#include "upwind_cell_centered.hh"
#include "upwind_total_flux.hh"
#include "pres_elev_evaluator.hh"
#include "elevation_evaluator.hh"
#include "meshed_elevation_evaluator.hh"
#include "standalone_elevation_evaluator.hh"
#include "overland_conductivity_evaluator.hh"
#include "overland_conductivity_model.hh"
#include "overland_pressure_water_content_evaluator.hh"
#include "overland_subgrid_water_content_evaluator.hh"
#include "height_model.hh"
#include "height_evaluator.hh"
#include "overland_source_from_subsurface_flux_evaluator.hh"

#include "UpwindFluxFactory.hh"
#include "OperatorDiffusionFactory.hh"

#include "overland_pressure.hh"

namespace Amanzi {
namespace Flow {

#define DEBUG_FLAG 1
#define DEBUG_RES_FLAG 0

OverlandPressureFlow::OverlandPressureFlow(Teuchos::ParameterList& pk_tree,
                                           const Teuchos::RCP<Teuchos::ParameterList>& plist,
                                           const Teuchos::RCP<State>& S,                        
                                           const Teuchos::RCP<TreeVector>& solution) :   
    PK_PhysicalBDF_Default(pk_tree, plist, S, solution),
    PK(pk_tree, plist, S, solution),
    standalone_mode_(false),
    is_source_term_(false),
    coupled_to_subsurface_via_head_(false),
    coupled_to_subsurface_via_flux_(false),
    perm_update_required_(true),
    update_flux_(UPDATE_FLUX_ITERATION),
    niter_(0),
    source_only_if_unfrozen_(false),
    precon_used_(true)
{

  if(!plist_->isParameter("conserved quanity suffix"))
    plist_->set("conserved quantity suffix", "water_content");

  // clone the ponded_depth parameter list for ponded_depth bar
  Teuchos::ParameterList& FElist = S->FEList();
  Teuchos::ParameterList& pd_list = FElist.sublist(getKey(domain_,"ponded_depth"));

  Teuchos::ParameterList pdbar_list(pd_list);
  pdbar_list.set("ponded depth bar", true);
  pdbar_list.set("height key", getKey(domain_,"ponded_depth_bar"));
  FElist.set(getKey(domain_,"ponded_depth_bar"), pdbar_list);

  // set a default absolute tolerance
  if (!plist_->isParameter("absolute error tolerance"))
    plist_->set("absolute error tolerance", 0.01 * 55000.0); // h * nl

}


// -------------------------------------------------------------
// Constructor
// -------------------------------------------------------------
void OverlandPressureFlow::Setup(const Teuchos::Ptr<State>& S) {
  // set up the meshes

  if (S->HasMesh("surface_star") && domain_=="surface_star")
    standalone_mode_ = false;
  if(domain_.substr(0,6) =="column")
    standalone_mode_ = false;
  else if (!S->HasMesh("surface") && standalone_mode_==false) {
    Teuchos::RCP<const AmanziMesh::Mesh> domain = S->GetMesh();
    //   ASSERT(domain->space_dimension() == 2);
    
    standalone_mode_ = true;
    S->AliasMesh("domain","surface");
  }
  
  // -- water content

  S->RequireField(getKey(domain_,"water_content"))->SetMesh(mesh_)->SetGhosted()
    ->AddComponent("cell", AmanziMesh::CELL, 1);
  S->RequireFieldEvaluator(getKey(domain_,"water_content"));
  
 
  PK_PhysicalBDF_Default::Setup(S);

  SetupOverlandFlow_(S);
  SetupPhysicalEvaluators_(S);
}




void OverlandPressureFlow::SetupOverlandFlow_(const Teuchos::Ptr<State>& S) {
  // -- cell volume and evaluator
  S->RequireFieldEvaluator(getKey(domain_,"cell_volume"));

  S->RequireGravity();
  S->RequireScalar("atmospheric_pressure");

  // Set up Operators
  // -- boundary conditions
  Teuchos::ParameterList bc_plist = plist_->sublist("boundary conditions", true);
  FlowBCFactory bc_factory(mesh_, bc_plist);
  bc_head_ = bc_factory.CreateHead();
  bc_zero_gradient_ = bc_factory.CreateZeroGradient();
  bc_flux_ = bc_factory.CreateMassFlux();
  bc_level_ = bc_factory.CreateFixedLevel();
  bc_seepage_head_ = bc_factory.CreateWithFunction("seepage face head", "boundary head");
  bc_seepage_pressure_ = bc_factory.CreateWithFunction("seepage face pressure", "boundary pressure");
  bc_critical_depth_ = bc_factory.CreateCriticalDepth();
  ASSERT(!bc_plist.isParameter("seepage face")); // old style!

  int nfaces = mesh_->num_entities(AmanziMesh::FACE, AmanziMesh::USED);
  bc_markers_.resize(nfaces, Operators::OPERATOR_BC_NONE);
  bc_values_.resize(nfaces, 0.0);
  std::vector<double> mixed;
  bc_ = Teuchos::rcp(new Operators::BCs(Operators::OPERATOR_BC_TYPE_FACE, bc_markers_, bc_values_, mixed));

  // -- nonlinear coefficients/upwinding
  Teuchos::ParameterList& cond_plist = plist_->sublist("overland conductivity evaluator");
  Operators::UpwindFluxFactory upwfactory;

  upwinding_ = upwfactory.Create(cond_plist, name_,
       getKey(domain_,"overland_conductivity"), getKey(domain_,"upwind_overland_conductivity"),
                                 getKey(domain_,"mass_flux_direction"));

  // -- require the data on appropriate locations
  std::string coef_location = upwinding_->CoefficientLocation();
  if (coef_location == "upwind: face") {  

    S->RequireField(getKey(domain_,"upwind_overland_conductivity"), name_)->SetMesh(mesh_)
      ->SetGhosted()->SetComponent("face", AmanziMesh::FACE, 1);
  } else if (coef_location == "standard: cell") {
    S->RequireField(getKey(domain_,"upwind_overland_conductivity"), name_)->SetMesh(mesh_)
      ->SetGhosted()->SetComponent("cell", AmanziMesh::CELL, 1);
  } else {
    Errors::Message message("Unknown upwind coefficient location in overland flow.");
    Exceptions::amanzi_throw(message);
  }

  S->GetField(getKey(domain_,"upwind_overland_conductivity"),name_)->set_io_vis(false);

  // -- create the forward operator for the diffusion term
  Teuchos::ParameterList& mfd_plist = plist_->sublist("Diffusion");
  mfd_plist.set("nonlinear coefficient", coef_location);
  if (!mfd_plist.isParameter("scaled constraint equation"))
    mfd_plist.set("scaled constraint equation", true);
  
  Operators::OperatorDiffusionFactory opfactory;
  matrix_diff_ = opfactory.Create(mfd_plist, mesh_, bc_);
  matrix_diff_->SetTensorCoefficient(Teuchos::null);
  matrix_ = matrix_diff_->global_operator();
  
  // -- create the operator, data for flux directions
  Teuchos::ParameterList face_diff_list(mfd_plist);
  face_diff_list.set("nonlinear coefficient", "none");
  face_matrix_diff_ = opfactory.Create(face_diff_list, mesh_, bc_);
  face_matrix_diff_->SetTensorCoefficient(Teuchos::null);
  face_matrix_diff_->SetScalarCoefficient(Teuchos::null, Teuchos::null);
  face_matrix_diff_->UpdateMatrices(Teuchos::null, Teuchos::null);


  S->RequireField(getKey(domain_,"mass_flux_direction"), name_)->SetMesh(mesh_)->SetGhosted()
      ->SetComponent("face", AmanziMesh::FACE, 1);
  
  // -- create the operators for the preconditioner
  //    diffusion
  Teuchos::ParameterList& mfd_pc_plist = plist_->sublist("Diffusion PC");
  mfd_pc_plist.set("nonlinear coefficient", coef_location);
  mfd_pc_plist.set("scaled constraint equation",
                   mfd_plist.get<bool>("scaled constraint equation"));
  mfd_pc_plist.set("constraint equation scaling cutoff",
                   mfd_plist.get<double>("constraint equation scaling cutoff", 1.0));
  if (!mfd_pc_plist.isParameter("discretization primary"))
    mfd_pc_plist.set("discretization primary",
                     mfd_plist.get<std::string>("discretization primary"));
  if (!mfd_pc_plist.isParameter("discretization secondary") &&
      mfd_plist.isParameter("discretization secondary"))
    mfd_pc_plist.set("discretization secondary",
                     mfd_plist.get<std::string>("discretization secondary"));
  if (!mfd_pc_plist.isParameter("schema") && mfd_plist.isParameter("schema"))
    mfd_pc_plist.set("schema",
                     mfd_plist.get<Teuchos::Array<std::string> >("schema"));

  preconditioner_diff_ = opfactory.Create(mfd_pc_plist, mesh_, bc_);
  preconditioner_diff_->SetTensorCoefficient(Teuchos::null);
  preconditioner_ = preconditioner_diff_->global_operator();

  // If using approximate Jacobian for the preconditioner, we also need derivative information.
  jacobian_ = (mfd_pc_plist.get<std::string>("Newton correction", "none") != "none");
  if (jacobian_) {
    if (preconditioner_->RangeMap().HasComponent("face")) {
      // MFD -- upwind required

      S->RequireField(getDerivKey(getKey(domain_,"upwind_overland_conductivity"),getKey(domain_,"ponded_depth")), name_)
        ->SetMesh(mesh_)->SetGhosted()
        ->SetComponent("face", AmanziMesh::FACE, 1);

      upwinding_dkdp_ = Teuchos::rcp(new Operators::UpwindTotalFlux(name_,
                                    getDerivKey(getKey(domain_,"overland_conductivity"),getKey(domain_,"ponded_depth")),
                                    getDerivKey(getKey(domain_,"upwind_overland_conductivity"),getKey(domain_,"ponded_depth")),
                                    getKey(domain_,"mass_flux_direction"),1.e-8));
    }
  }
  
  // -- coupling to subsurface
  coupled_to_subsurface_via_flux_ =
      plist_->get<bool>("coupled to subsurface via flux", false);
  coupled_to_subsurface_via_head_ =
      plist_->get<bool>("coupled to subsurface via head", false);
  ASSERT(!(coupled_to_subsurface_via_flux_ && coupled_to_subsurface_via_head_));

  if (coupled_to_subsurface_via_head_) {
    // -- source term from subsurface, filled in by evaluator,
    //    which picks the fluxes from "mass_flux" field.
    S->RequireFieldEvaluator("surface_subsurface_flux");
    S->RequireField("surface_subsurface_flux")
        ->SetMesh(mesh_)->SetComponent("cell", AmanziMesh::CELL, 1);
  }
  
  //    accumulation
  Teuchos::ParameterList& acc_pc_plist = plist_->sublist("Accumulation PC");
  acc_pc_plist.set("entity kind", "cell");
  preconditioner_acc_ = Teuchos::rcp(new Operators::OperatorAccumulation(acc_pc_plist, preconditioner_));
  
  //    symbolic assemble
  precon_used_ = plist_->isSublist("preconditioner");
  if (precon_used_) {
    preconditioner_->SymbolicAssembleMatrix();
  }

  //    Potentially create a linear solver
  if (plist_->isSublist("linear solver")) {
    Teuchos::ParameterList& linsolve_sublist = plist_->sublist("linear solver");
    AmanziSolvers::LinearOperatorFactory<Operators::Operator,CompositeVector,CompositeVectorSpace> fac;

    lin_solver_ = fac.Create(linsolve_sublist, preconditioner_);
  } else {
    lin_solver_ = preconditioner_;
  }

  // primary variable
  S->RequireField(key_, name_)->Update(matrix_->RangeMap())->SetGhosted();
  S->RequireField(getKey(domain_,"pressure"))->Update(matrix_->RangeMap())->SetGhosted();

  // fluxes
  S->RequireField(getKey(domain_,"mass_flux"), name_)->SetMesh(mesh_)->SetGhosted()
      ->SetComponent("face", AmanziMesh::FACE, 1);

  S->RequireField(getKey(domain_,"velocity"), name_)->SetMesh(mesh_)->SetGhosted()
      ->SetComponent("cell", AmanziMesh::CELL, 3);

  // limiters
  p_limit_ = plist_->get<double>("limit correction to pressure change [Pa]", -1.);

  patm_limit_ = plist_->get<double>("limit correction when crossing atmospheric pressure [Pa]", -1.);

  subgrid_model_ =  plist_->get<bool>("subgrid model", false);
  
};


// -------------------------------------------------------------
// Create the physical evaluators for water content, water
// retention, rel perm, etc, that are specific to Richards.
// -------------------------------------------------------------
void OverlandPressureFlow::SetupPhysicalEvaluators_(const Teuchos::Ptr<State>& S) {
  std::vector<AmanziMesh::Entity_kind> locations2(2);
  std::vector<std::string> names2(2);
  std::vector<int> num_dofs2(2, 1);
  locations2[0] = AmanziMesh::CELL;
  locations2[1] = AmanziMesh::FACE;
  names2[0] = "cell";
  names2[1] = "face";
  
  // -- evaluator for surface geometry.

  S->RequireField(getKey(domain_,"elevation"))->SetMesh(S->GetMesh(domain_))->SetGhosted()
      ->AddComponents(names2, locations2, num_dofs2);

  S->RequireField(getKey(domain_,"slope_magnitude"))->SetMesh(S->GetMesh(domain_))
      ->AddComponent("cell", AmanziMesh::CELL, 1);

  Teuchos::RCP<FlowRelations::ElevationEvaluator> elev_evaluator;
  if (standalone_mode_) {
    ASSERT(plist_->isSublist("elevation evaluator"));
    Teuchos::ParameterList elev_plist = plist_->sublist("elevation evaluator");
    elev_evaluator = Teuchos::rcp(new FlowRelations::StandaloneElevationEvaluator(elev_plist));
  } else {
    Teuchos::ParameterList elev_plist = plist_->sublist("elevation evaluator");
    elev_evaluator = Teuchos::rcp(new FlowRelations::MeshedElevationEvaluator(elev_plist));
  }

  S->SetFieldEvaluator(getKey(domain_,"elevation"), elev_evaluator);
  S->SetFieldEvaluator(getKey(domain_,"slope_magnitude"), elev_evaluator);

  // -- evaluator for potential field, h + z
  S->RequireField(getKey(domain_,"pres_elev"))->Update(matrix_->RangeMap())->SetGhosted();
  Teuchos::ParameterList pres_elev_plist = plist_->sublist("potential evaluator");
  Teuchos::RCP<FlowRelations::PresElevEvaluator> pres_elev_eval =
      Teuchos::rcp(new FlowRelations::PresElevEvaluator(pres_elev_plist));
  S->SetFieldEvaluator(getKey(domain_,"pres_elev"), pres_elev_eval);

  // -- evaluator for source term
  is_source_term_ = plist_->get<bool>("source term");
  if (is_source_term_) {
    source_in_meters_ = plist_->get<bool>("mass source in meters", true);
    
    // source term itself [m/s]

    mass_source_key_ = plist_->get<std::string>("source key", getKey(domain_,"mass_source"));

    S->RequireField(mass_source_key_)->SetMesh(mesh_)
        ->AddComponent("cell", AmanziMesh::CELL, 1);
    S->RequireFieldEvaluator(mass_source_key_);

    // density of incoming water [mol/m^3]
    S->RequireField(getKey(domain_,"source_molar_density"))->SetMesh(mesh_)
        ->AddComponent("cell", AmanziMesh::CELL, 1);
    S->RequireFieldEvaluator(getKey(domain_,"source_molar_density"));
  }

  // -- water content bar (can be negative)
  S->RequireField(getKey(domain_,"water_content_bar"))->SetMesh(mesh_)->SetGhosted()
        ->AddComponent("cell", AmanziMesh::CELL, 1);

  Teuchos::ParameterList& wc_plist =
      plist_->sublist("overland water content evaluator");
  Teuchos::ParameterList wcbar_plist(wc_plist);
  wcbar_plist.set<bool>("water content bar", true);

  if(!subgrid_model_){
    Teuchos::RCP<FlowRelations::OverlandPressureWaterContentEvaluator> wc_evaluator =
      Teuchos::rcp(new FlowRelations::OverlandPressureWaterContentEvaluator(wcbar_plist));
    S->SetFieldEvaluator(getKey(domain_,"water_content_bar"), wc_evaluator);
  }
  else {
    Teuchos::RCP<FlowRelations::OverlandSubgridWaterContentEvaluator> wc_evaluator =
      Teuchos::rcp(new FlowRelations::OverlandSubgridWaterContentEvaluator(wcbar_plist));
    S->SetFieldEvaluator(getKey(domain_,"water_content_bar"), wc_evaluator);
  }

  // -- ponded depth
  S->RequireField(getKey(domain_,"ponded_depth"))->Update(matrix_->RangeMap())->SetGhosted();
  S->RequireFieldEvaluator(getKey(domain_,"ponded_depth"));

  // -- ponded depth bar
  S->RequireField(getKey(domain_,"ponded_depth_bar"))->SetMesh(mesh_)->SetGhosted()
      ->AddComponent("cell", AmanziMesh::CELL, 1);
  S->RequireFieldEvaluator(getKey(domain_,"ponded_depth_bar"));
  
  // -- effective accumulation ponded depth (smoothing of derivatives as h --> 0)
  smoothed_ponded_accumulation_ = plist_->get<bool>("smooth ponded accumulation",false);
  if (smoothed_ponded_accumulation_) {

    S->RequireField(getKey(domain_,"smoothed_ponded_depth"))->SetMesh(mesh_)
        ->AddComponent("cell", AmanziMesh::CELL, 1);
    S->RequireFieldEvaluator(getKey(domain_,"smoothed_ponded_depth"));
  }

  // -- conductivity evaluator
  S->RequireField(getKey(domain_,"overland_conductivity"))->SetMesh(mesh_)->SetGhosted()
        ->AddComponent("cell", AmanziMesh::CELL, 1);
  ASSERT(plist_->isSublist("overland conductivity evaluator"));
  Teuchos::ParameterList cond_plist = plist_->sublist("overland conductivity evaluator");
  Teuchos::RCP<FlowRelations::OverlandConductivityEvaluator> cond_evaluator =
      Teuchos::rcp(new FlowRelations::OverlandConductivityEvaluator(cond_plist));

  S->SetFieldEvaluator(getKey(domain_,"overland_conductivity"), cond_evaluator);

   if (domain_ == "surface_star"){
    S->RequireField(getKey(domain_,"mass_density_ice"))->SetMesh(mesh_)->SetGhosted()
      ->AddComponent("cell", AmanziMesh::CELL, 1);
    S->RequireFieldEvaluator(getKey(domain_,"mass_density_ice"));
  }

}


// -------------------------------------------------------------
// Initialize PK
// -------------------------------------------------------------
void OverlandPressureFlow::Initialize(const Teuchos::Ptr<State>& S) {
#if DEBUG_RES_FLAG
  for (int i=1; i!=23; ++i) {
    std::stringstream namestream;
    namestream << "flow_residual_" << i;
    S->GetFieldData(namestream.str(),name_)->PutScalar(0.);
    S->GetField(namestream.str(),name_)->set_initialized();

    std::stringstream solnstream;
    solnstream << "flow_solution_" << i;
    S->GetFieldData(solnstream.str(),name_)->PutScalar(0.);
    S->GetField(solnstream.str(),name_)->set_initialized();
  }
#endif


  Teuchos::RCP<CompositeVector> pres_cv = S->GetFieldData(key_, name_);


  // initial condition is tricky
  if (!S->GetField(key_)->initialized()) {
    if (!plist_->isSublist("initial condition")) {
      std::stringstream messagestream;
      messagestream << name_ << " has no initial condition parameter list.";
      Errors::Message message(messagestream.str());
      Exceptions::amanzi_throw(message);
    }
    pres_cv->PutScalar(0.);
  }

  // Initialize BDF stuff and physical domain stuff.
  PK_PhysicalBDF_Default::Initialize(S);

  if (!S->GetField(key_)->initialized()) {
    // -- set the cell initial condition if it is taken from the subsurface
    Teuchos::ParameterList ic_plist = plist_->sublist("initial condition");
    if (ic_plist.get<bool>("initialize surface head from subsurface",false)) {

      Epetra_MultiVector& pres = *pres_cv->ViewComponent("cell",false);
      Key key_ss = " ";
      if (domain_.substr(0,6) == "column")
        key_ss = getKey(domain_.substr(0,domain_.size()-8),"pressure");
      else
        key_ss = "pressure";
      const Epetra_MultiVector& subsurf_pres = *S->GetFieldData(key_ss)
        ->ViewComponent("face",false);

      unsigned int ncells_surface = mesh_->num_entities(AmanziMesh::CELL,AmanziMesh::OWNED);
      for (unsigned int c=0; c!=ncells_surface; ++c) {
        // -- get the surface cell's equivalent subsurface face and neighboring cell
        AmanziMesh::Entity_ID f =
          mesh_->entity_get_parent(AmanziMesh::CELL, c);

        pres[0][c] = subsurf_pres[0][f];

      }

      // mark as initialized
      if (ic_plist.get<bool>("initialize surface head from subsurface",false)) {
        S->GetField(key_,name_)->set_initialized();
      }

    } 
    else if (ic_plist.get<bool>("initialize surface_star head from surface cells",false)) {
      assert(domain_ == "surface_star");
      Epetra_MultiVector& pres_star = *pres_cv->ViewComponent("cell",false);
      
      unsigned int ncells_surface = mesh_->num_entities(AmanziMesh::CELL,AmanziMesh::OWNED);
      
      for (unsigned int c=0; c!=ncells_surface; ++c) {
        int id = mesh_->cell_map(false).GID(c);
        
        std::stringstream name;
        name << "column_"<< id << "_surface";
        
        const Epetra_MultiVector& pres = *S->GetFieldData(getKey(name.str(),"pressure"))->ViewComponent("cell",false);
      
        // -- get the surface cell's equivalent subsurface face and neighboring cell
        if (pres[0][0] > 101325.)
          pres_star[0][c] = pres[0][0];
        else
          pres_star[0][c] = 101325.0;
      }
     
      // mark as initialized
      S->GetField(key_,name_)->set_initialized();

    }

  }
   // Initialize BC data structures

  unsigned int nfaces = mesh_->num_entities(AmanziMesh::FACE, AmanziMesh::USED);
  bc_markers_.resize(nfaces, Operators::OPERATOR_BC_NONE);
  bc_values_.resize(nfaces, 0.0);
  std::vector<double> mixed;
  bc_ = Teuchos::rcp(new Operators::BCs(Operators::OPERATOR_BC_TYPE_FACE, bc_markers_, bc_values_, mixed));

  // Initialize BC values
  bc_head_->Compute(S->time());
  bc_zero_gradient_->Compute(S->time());
  bc_flux_->Compute(S->time());
  bc_level_->Compute(S->time());
  bc_seepage_head_->Compute(S->time());
  bc_seepage_pressure_->Compute(S->time());
  bc_critical_depth_->Compute(S->time());
  
  // Set extra fields as initialized -- these don't currently have evaluators.

  S->GetFieldData(getKey(domain_,"upwind_overland_conductivity"),name_)->PutScalar(1.0);
  S->GetField(getKey(domain_,"upwind_overland_conductivity"),name_)->set_initialized();

  if (jacobian_ && preconditioner_->RangeMap().HasComponent("face")) {
    S->GetFieldData(getDerivKey(getKey(domain_,"upwind_overland_conductivity"),getKey(domain_,"ponded_depth")),name_)->PutScalar(1.0);
    S->GetField(getDerivKey(getKey(domain_,"upwind_overland_conductivity"),getKey(domain_,"ponded_depth")),name_)->set_initialized();
  }

  S->GetField(getKey(domain_,"mass_flux"), name_)->set_initialized();
  S->GetFieldData(getKey(domain_,"mass_flux_direction"), name_)->PutScalar(0.);
  S->GetField(getKey(domain_,"mass_flux_direction"), name_)->set_initialized();
  S->GetFieldData(getKey(domain_,"velocity"), name_)->PutScalar(0.);
  S->GetField(getKey(domain_,"velocity"), name_)->set_initialized();
 };


// -----------------------------------------------------------------------------
// Update any secondary (dependent) variables given a solution.
//
//   After a timestep is evaluated (or at ICs), there is no way of knowing if
//   secondary variables have been updated to be consistent with the new
//   solution.
// -----------------------------------------------------------------------------
void OverlandPressureFlow::CommitStep(double t_old, double t_new, const Teuchos::RCP<State>& S) {
  niter_ = 0;

  double dt = t_new - t_old;

  Teuchos::OSTab tab = vo_->getOSTab();
  if (vo_->os_OK(Teuchos::VERB_EXTREME))
    *vo_->os() << "Commiting state." << std::endl;

  PK_PhysicalBDF_Default::CommitStep(t_old, t_new, S);

  // update boundary conditions
  bc_head_->Compute(S->time());
  bc_flux_->Compute(S->time());
  bc_level_->Compute(S->time());
  bc_seepage_head_->Compute(S->time());
  bc_seepage_pressure_->Compute(S->time());
  bc_critical_depth_->Compute(S->time());
  UpdateBoundaryConditions_(S.ptr());

  // Update flux if rel perm or h + Z has changed.
  bool update = UpdatePermeabilityData_(S.ptr());

  update |= S->GetFieldEvaluator(getKey(domain_,"pres_elev"))->HasFieldChanged(S.ptr(), name_);

  // update the stiffness matrix with the new rel perm
  Teuchos::RCP<const CompositeVector> conductivity =
    S->GetFieldData(getKey(domain_,"upwind_overland_conductivity"));

  matrix_->Init();
  matrix_diff_->SetScalarCoefficient(conductivity, Teuchos::null);
  matrix_diff_->UpdateMatrices(Teuchos::null, Teuchos::null);

  // Patch up BCs for zero-gradient
  FixBCsForOperator_(S.ptr());
  
  // derive the fluxes

  Teuchos::RCP<const CompositeVector> potential = S->GetFieldData(getKey(domain_,"pres_elev"));
  Teuchos::RCP<CompositeVector> flux = S->GetFieldData(getKey(domain_,"mass_flux"), name_);

  matrix_diff_->UpdateFlux(*potential, *flux);

  // const Epetra_MultiVector& nrho_l = *S->GetFieldData("surface-molar_density_liquid")->ViewComponent("cell");
  // const Epetra_MultiVector& mass_flux_v = *mass_flux->ViewComponent("face");
  // const Epetra_MultiVector& mass_flux_dir = *S->GetFieldData("surface-mass_flux_direction")->ViewComponent("face");;
  // Epetra_MultiVector& flux_v =  *S->GetFieldData("surface-flux", name_)->ViewComponent("face");

  // AmanziMesh::Entity_ID_List cells;
  // int nfaces_owned = mesh_->num_entities(AmanziMesh::FACE, AmanziMesh::OWNED);
  // for (int f=0; f!=nfaces_owned; ++f) {
  //   mesh_->face_get_cells(f, AmanziMesh::USED, &cells);
  //   if (cells.size() == 1) {
  //     int c = cells[0];      
  //     flux_v[0][f] = mass_flux_v[0][f]/nrho_l[0][c];
  //   }
  //   else{
  //     double nrho_l_avr=0.5*(nrho_l[0][ cells[0] ] + nrho_l[0][ cells[1] ]);
  //     flux_v[0][f] = mass_flux_v[0][f] / nrho_l_avr; 
  //   }
  // }

};


// -----------------------------------------------------------------------------
// Update diagnostics -- used prior to vis.
// -----------------------------------------------------------------------------
void OverlandPressureFlow::CalculateDiagnostics(const Teuchos::RCP<State>& S) {
  Teuchos::OSTab tab = vo_->getOSTab();
  if (vo_->os_OK(Teuchos::VERB_EXTREME))
    *vo_->os() << "Calculating diagnostic variables." << std::endl;

  // update the cell velocities
  UpdateBoundaryConditions_(S.ptr());

  Teuchos::RCP<const CompositeVector> conductivity =
S->GetFieldData(getKey(domain_,"upwind_overland_conductivity"));

  // update the stiffness matrix
  matrix_diff_->SetScalarCoefficient(conductivity, Teuchos::null);
  matrix_diff_->UpdateMatrices(Teuchos::null, Teuchos::null);

  // derive fluxes

  Teuchos::RCP<const CompositeVector> potential = S->GetFieldData(getKey(domain_,"pres_elev"));
  Teuchos::RCP<CompositeVector> flux = S->GetFieldData(getKey(domain_,"mass_flux"), name_);
  matrix_diff_->UpdateFlux(*potential, *flux);

  // update velocity
  Epetra_MultiVector& velocity = *S->GetFieldData(getKey(domain_,"velocity"), name_)
      ->ViewComponent("cell", true);
  flux->ScatterMasterToGhosted("face");
  const Epetra_MultiVector& flux_f = *flux->ViewComponent("face",true);
  const Epetra_MultiVector& nliq_c = *S->GetFieldData(getKey(domain_,"molar_density_liquid"))
    ->ViewComponent("cell");
  const Epetra_MultiVector& pd_c = *S->GetFieldData(getKey(domain_,"ponded_depth"))
    ->ViewComponent("cell");
  
  int d(mesh_->space_dimension());
  AmanziGeometry::Point local_velocity(d);

  Teuchos::LAPACK<int, double> lapack;
  Teuchos::SerialDenseMatrix<int, double> matrix(d, d);
  double rhs[d];

  int ncells_owned = mesh_->num_entities(AmanziMesh::CELL, AmanziMesh::OWNED);
  AmanziMesh::Entity_ID_List faces;
  for (int c=0; c!=ncells_owned; ++c) {
    mesh_->cell_get_faces(c, &faces);
    int nfaces = faces.size();

    for (int i=0; i!=d; ++i) rhs[i] = 0.0;
    matrix.putScalar(0.0);

    for (int n=0; n!=nfaces; ++n) {  // populate least-square matrix
      int f = faces[n];
      const AmanziGeometry::Point& normal = mesh_->face_normal(f);
      double area = mesh_->face_area(f);

      for (int i=0; i!=d; ++i) {
        rhs[i] += normal[i] * flux_f[0][f];
        matrix(i, i) += normal[i] * normal[i];
        for (int j = i+1; j < d; ++j) {
          matrix(j, i) = matrix(i, j) += normal[i] * normal[j];
        }
      }
    }

    int info;
    lapack.POSV('U', d, 1, matrix.values(), d, rhs, d, &info);

    // NOTE this is probably wrong in the frozen case?  pd --> uf*pd?
    for (int i=0; i!=d; ++i) velocity[i][c] = pd_c[0][c] > 0. ? rhs[i] / (nliq_c[0][c] * pd_c[0][c]) : 0.;
  }


};


// -----------------------------------------------------------------------------
// Use the physical rel perm (on cells) to update a work vector for rel perm.
//
//   This deals with upwinding, etc.
// -----------------------------------------------------------------------------
bool OverlandPressureFlow::UpdatePermeabilityData_(const Teuchos::Ptr<State>& S) {
  Teuchos::OSTab tab = vo_->getOSTab();
  if (vo_->os_OK(Teuchos::VERB_EXTREME))
    *vo_->os() << "  Updating permeability?";


  bool update_perm = S->GetFieldEvaluator(getKey(domain_,"overland_conductivity"))
      ->HasFieldChanged(S, name_);
  update_perm |= S->GetFieldEvaluator(getKey(domain_,"ponded_depth"))->HasFieldChanged(S, name_);
  update_perm |= S->GetFieldEvaluator(getKey(domain_,"pres_elev"))->HasFieldChanged(S, name_);

  update_perm |= perm_update_required_;

  if (update_perm) {
    // Update the perm only if needed.
    perm_update_required_ = false;

    // get upwind conductivity data
    Teuchos::RCP<CompositeVector> uw_cond =

      S->GetFieldData(getKey(domain_,"upwind_overland_conductivity"), name_);

    // update the direction of the flux -- note this is NOT the flux
    Teuchos::RCP<CompositeVector> flux_dir =
      S->GetFieldData(getKey(domain_,"mass_flux_direction"), name_);
    Teuchos::RCP<const CompositeVector> pres_elev = S->GetFieldData(getKey(domain_,"pres_elev"));
    face_matrix_diff_->UpdateFlux(*pres_elev, *flux_dir);

    // get conductivity data
    Teuchos::RCP<const CompositeVector> cond = S->GetFieldData(getKey(domain_,"overland_conductivity"));

    const Epetra_MultiVector& cond_c = *cond->ViewComponent("cell",false);

    // place internal cell's value on faces -- this should be fixed to be the boundary data
    { // place boundary_faces on faces
      Epetra_MultiVector& uw_cond_f = *uw_cond->ViewComponent("face",false);

      AmanziMesh::Entity_ID_List cells;
      int nfaces_owned = mesh_->num_entities(AmanziMesh::FACE, AmanziMesh::OWNED);
      for (int f=0; f!=nfaces_owned; ++f) {
        mesh_->face_get_cells(f, AmanziMesh::USED, &cells);
        if (cells.size() == 1) {
          int c = cells[0];
          uw_cond_f[0][f] = cond_c[0][c];
        }
      }
    }

    // Then upwind.  This overwrites the boundary if upwinding says so.
    upwinding_->Update(S);
    uw_cond->ScatterMasterToGhosted("face");
  }

  if (update_perm && vo_->os_OK(Teuchos::VERB_EXTREME))
    *vo_->os() << " TRUE." << std::endl;
  return update_perm;
}


// -----------------------------------------------------------------------------
// Derivatives of the overland conductivity, upwinded.
// -----------------------------------------------------------------------------
bool OverlandPressureFlow::UpdatePermeabilityDerivativeData_(const Teuchos::Ptr<State>& S) {
  Teuchos::OSTab tab = vo_->getOSTab();
  if (vo_->os_OK(Teuchos::VERB_EXTREME))
    *vo_->os() << "  Updating permeability derivatives?";


  bool update_perm = S->GetFieldEvaluator(getKey(domain_,"overland_conductivity"))
    ->HasFieldDerivativeChanged(S, name_, getKey(domain_,"ponded_depth"));
  Teuchos::RCP<const CompositeVector> dcond =
    S->GetFieldData(getDerivKey(getKey(domain_,"overland_conductivity"), getKey(domain_,"ponded_depth")));

  if (update_perm) {
    if (preconditioner_->RangeMap().HasComponent("face")) {
      // get upwind conductivity data
      Teuchos::RCP<CompositeVector> duw_cond =
        S->GetFieldData(getDerivKey(getKey(domain_,"upwind_overland_conductivity"),getKey(domain_,"ponded_depth")), name_);

      duw_cond->PutScalar(0.);
    
      // Then upwind.  This overwrites the boundary if upwinding says so.
      upwinding_dkdp_->Update(S);
      duw_cond->ScatterMasterToGhosted("face");
    } else {
      dcond->ScatterMasterToGhosted("cell");
    }
  }

  if (update_perm && vo_->os_OK(Teuchos::VERB_EXTREME))
    *vo_->os() << " TRUE." << std::endl;
  return update_perm;
}


// -----------------------------------------------------------------------------
// Evaluate boundary conditions at the current time.
// -----------------------------------------------------------------------------
void OverlandPressureFlow::UpdateBoundaryConditions_(const Teuchos::Ptr<State>& S) {
  Teuchos::OSTab tab = vo_->getOSTab();
  if (vo_->os_OK(Teuchos::VERB_EXTREME))
    *vo_->os() << "  Updating BCs." << std::endl;

  AmanziMesh::Entity_ID_List cells;

  const Epetra_MultiVector& elevation = *S->GetFieldData(getKey(domain_,"elevation"))
      ->ViewComponent("face",false);

  // initialize all as null
  for (unsigned int n=0; n!=bc_markers_.size(); ++n) {
    bc_markers_[n] = Operators::OPERATOR_BC_NONE;
    bc_values_[n] = 0.0;
  }

  // Head BCs are standard Dirichlet, plus elevation
  for (Functions::BoundaryFunction::Iterator bc=bc_head_->begin();
       bc!=bc_head_->end(); ++bc) {
    int f = bc->first;
    bc_markers_[f] = Operators::OPERATOR_BC_DIRICHLET;
    bc_values_[f] = bc->second + elevation[0][f];
  }

  // Head BCs for fixed water level
  for (Functions::BoundaryFunction::Iterator bc=bc_level_->begin();
       bc!=bc_level_->end(); ++bc) {
    int f = bc->first;
    bc_markers_[f] = Operators::OPERATOR_BC_DIRICHLET;
    double val = bc->second;
    if (elevation[0][f] > val) bc_values_[f] = 0;
    else bc_values_[f] = val;
  }

  // Standard Neumann data for flux
  for (Functions::BoundaryFunction::Iterator bc=bc_flux_->begin();
       bc!=bc_flux_->end(); ++bc) {
    int f = bc->first;
    bc_markers_[f] = Operators::OPERATOR_BC_NEUMANN;
    bc_values_[f] = bc->second;
  }

  // zero gradient: grad h = 0 implies that q = -k grad z
  // -- cannot be done yet as rel perm update is done after this and is needed.
  // -- Instead zero gradient BCs are done in FixBCs methods.

  // Seepage face head boundary condition
  if (bc_seepage_head_->size() > 0) {

    S->GetFieldEvaluator(getKey(domain_,"ponded_depth"))->HasFieldChanged(S.ptr(), name_);

    const Epetra_MultiVector& h_c = *S->GetFieldData(getKey(domain_,"ponded_depth"))->ViewComponent("cell");
    const Epetra_MultiVector& elevation_c = *S->GetFieldData(getKey(domain_,"elevation"))->ViewComponent("cell");


    for (Functions::BoundaryFunction::Iterator bc = bc_seepage_head_->begin(); 
         bc != bc_seepage_head_->end(); ++bc) {
      int f = bc->first;
      mesh_->face_get_cells(f, AmanziMesh::USED, &cells);
      int c = cells[0];

      double hz_f = bc->second + elevation[0][f];
      double hz_c = h_c[0][c] + elevation_c[0][c];

      if (hz_f >= hz_c) {
        bc_markers_[f] = Operators::OPERATOR_BC_NEUMANN;
        bc_values_[f] = 0.0;
      } else {
        bc_markers_[f] = Operators::OPERATOR_BC_DIRICHLET;
        bc_values_[f] = hz_f;
      }
    }
  }

  // Seepage face pressure boundary condition
<<<<<<< HEAD
=======
  if (bc_seepage_pressure_->size() > 0) {
    S->GetFieldEvaluator("ponded_depth")->HasFieldChanged(S.ptr(), name_);
>>>>>>> 2a3c7da8

  if (bc_seepage_pressure_->size() > 0) {
    S->GetFieldEvaluator(getKey(domain_,"ponded_depth"))->HasFieldChanged(S.ptr(), name_);

    const Epetra_MultiVector& h_cells = *S->GetFieldData(getKey(domain_,"ponded_depth"))->ViewComponent("cell");
    const Epetra_MultiVector& elevation_cells = *S->GetFieldData(getKey(domain_,"elevation"))->ViewComponent("cell");
    const Epetra_MultiVector& rho_l = *S->GetFieldData(getKey(domain_,"mass_density_liquid"))->ViewComponent("cell");
    double gz = -(*S->GetConstantVectorData("gravity"))[2];
    const double& p_atm = *S->GetScalarData("atmospheric_pressure");

    if (S->HasFieldEvaluator(getKey(domain_,"mass_density_ice"))) {
      // thermal model of height
      const Epetra_MultiVector& eta = *S->GetFieldData(getKey(domain_,"unfrozen_fraction"))->ViewComponent("cell");
      const Epetra_MultiVector& rho_i = *S->GetFieldData(getKey(domain_,"mass_density_ice"))->ViewComponent("cell");

      for (Functions::BoundaryFunction::Iterator bc = bc_seepage_pressure_->begin(); 
           bc != bc_seepage_pressure_->end(); ++bc) {
        int f = bc->first;
        mesh_->face_get_cells(f, AmanziMesh::USED, &cells);
        int c = cells[0];

        double p0 = bc->second > p_atm ? bc->second : p_atm;
        double h0 = (p0 - p_atm) / ((eta[0][c]*rho_l[0][c] + (1.-eta[0][c])*rho_i[0][c]) * gz);
        double dz = elevation_cells[0][c] - elevation[0][f];

        if (h_cells[0][c] + dz < h0) {
          bc_markers_[f] = Operators::OPERATOR_BC_NEUMANN;
          bc_values_[f] = 0.0;
        } else {
          bc_markers_[f] = Operators::OPERATOR_BC_DIRICHLET;
          bc_values_[f] = h0 + elevation[0][f];
        }
      }

    } else {
      // non-thermal model
      for (Functions::BoundaryFunction::Iterator bc = bc_seepage_pressure_->begin(); 
           bc != bc_seepage_pressure_->end(); ++bc) {
        int f = bc->first;
        mesh_->face_get_cells(f, AmanziMesh::USED, &cells);
        int c = cells[0];

        double p0 = bc->second > p_atm ? bc->second : p_atm;
        double h0 = (p0 - p_atm) / (rho_l[0][c] * gz);
        double dz = elevation_cells[0][c] - elevation[0][f];

        if (h_cells[0][c] + dz < h0) {
          bc_markers_[f] = Operators::OPERATOR_BC_NEUMANN;
          bc_values_[f] = 0.0;
        } else {
          bc_markers_[f] = Operators::OPERATOR_BC_DIRICHLET;
          bc_values_[f] = h0 + elevation[0][f];
        }
      }
    }
  }

  // Critical depth boundary condition
  if (bc_critical_depth_->size() > 0) {
    S->GetFieldEvaluator(getKey(domain_,"ponded_depth"))->HasFieldChanged(S.ptr(), name_);
    
    const Epetra_MultiVector& h_c = *S->GetFieldData(getKey(domain_,"ponded_depth"))->ViewComponent("cell");
    const Epetra_MultiVector& nliq_c = *S->GetFieldData(getKey(domain_,"molar_density_liquid"))
    ->ViewComponent("cell");
    double gz = -(*S->GetConstantVectorData("gravity"))[2];
    
    for (Functions::BoundaryFunction::Iterator bc = bc_critical_depth_->begin();
         bc != bc_critical_depth_->end(); ++bc) {
      int f = bc->first;
      mesh_->face_get_cells(f, AmanziMesh::USED, &cells);
      int c = cells[0];
      
      bc_markers_[f] = Operators::OPERATOR_BC_NEUMANN;
      bc_values_[f] = sqrt(gz)*std::pow(h_c[0][c], 1.5)*nliq_c[0][c];
    }
  }

  // check that there are no internal faces and mark all remaining boundary conditions as zero flux conditions
  int nfaces_owned = mesh_->num_entities(AmanziMesh::FACE, AmanziMesh::OWNED);
  for (int f = 0; f < nfaces_owned; f++) {
    mesh_->face_get_cells(f, AmanziMesh::USED, &cells);
    int ncells = cells.size();

    if ((bc_markers_[f] != Operators::OPERATOR_BC_NONE) && (ncells == 2)) {
      std::stringstream mesg_stream;
      mesg_stream << "Tried to set a boundary condition on an internal face ";
      Errors::Message mesg(mesg_stream.str());
      amanzi_throw(mesg);
    }
    if ((bc_markers_[f] == Operators::OPERATOR_BC_NONE) && (ncells == 1)) {
        bc_markers_[f] = Operators::OPERATOR_BC_NEUMANN;
        bc_values_[f] = 0.0;
    }
  } 
}


void OverlandPressureFlow::FixBCsForOperator_(const Teuchos::Ptr<State>& S) {
  Teuchos::OSTab tab = vo_->getOSTab();
  if (vo_->os_OK(Teuchos::VERB_EXTREME))
    *vo_->os() << "    Tweaking BCs for the Operator." << std::endl;

  // Now we can safely calculate q = -k grad z for zero-gradient problems

  Teuchos::RCP<const CompositeVector> elev = S->GetFieldData(getKey(domain_,"elevation"));

  elev->ScatterMasterToGhosted();
  const Epetra_MultiVector& elevation_f = *elev->ViewComponent("face",false);
  const Epetra_MultiVector& elevation_c = *elev->ViewComponent("cell",false);

  std::vector<WhetStone::DenseMatrix>& Aff =
      matrix_diff_->local_matrices()->matrices;

  int ncells_owned = mesh_->num_entities(AmanziMesh::CELL, AmanziMesh::OWNED);
  int nfaces_owned = mesh_->num_entities(AmanziMesh::FACE, AmanziMesh::OWNED);
  for (Functions::BoundaryFunction::Iterator bc=bc_zero_gradient_->begin();
       bc!=bc_zero_gradient_->end(); ++bc) {

    int f = bc->first;

    AmanziMesh::Entity_ID_List cells;
    mesh_->face_get_cells(f, AmanziMesh::USED, &cells);
    ASSERT(cells.size() == 1);
    AmanziMesh::Entity_ID c = cells[0];

    if (f < nfaces_owned) {
      double dp = elevation_f[0][f] - elevation_c[0][c];
      double bc_val = -dp * Aff[f](0,0);

      bc_markers_[f] = Operators::OPERATOR_BC_NEUMANN;
      bc_values_[f] = bc_val / mesh_->face_area(f);
    }
  }
};


void OverlandPressureFlow::FixBCsForPrecon_(const Teuchos::Ptr<State>& S) {
  Teuchos::OSTab tab = vo_->getOSTab();
  if (vo_->os_OK(Teuchos::VERB_EXTREME))
    *vo_->os() << "    Tweaking BCs for the PC." << std::endl;

  // // Attempt of a hack to deal with zero rel perm
  // double eps = 1.e-30;
  // Teuchos::RCP<CompositeVector> relperm =
  //     S->GetFieldData("upwind_overland_conductivity", name_);
  // for (unsigned int f=0; f!=relperm->size("face"); ++f) {
  //   if ((*relperm)("face",f) < eps) {
  //     if (bc_markers_[f] == Operators::OPERATOR_BC_NEUMANN) {
  //       bc_markers_[f] = Operators::OPERATOR_BC_DIRICHLET;
  //     } else if (bc_markers_[f] == Operators::OPERATOR_BC_NONE) {
  //       bc_markers_[f] = Operators::OPERATOR_BC_DIRICHLET;
  //     }
  //   }
  // }
};

// void OverlandPressureFlow::FixBCsForConsistentFaces_(const Teuchos::Ptr<State>& S) {
//   Teuchos::OSTab tab = vo_->getOSTab();
//   if (vo_->os_OK(Teuchos::VERB_EXTREME))
//     *vo_->os() << "    Tweaking BCs for calculation of consistent faces." << std::endl;

//   // // If the rel perm is 0, the face value drops out and is unconstrained.
//   // // Therefore we set it to Dirichlet to eliminate it from the system.
//   // double eps = 1.e-30;
//   // const Epetra_MultiVector& elevation = *S->GetFieldData("elevation")
//   //     ->ViewComponent("face",false);
//   // Teuchos::RCP<CompositeVector> relperm =
//   //     S->GetFieldData("upwind_overland_conductivity", name_);

//   // for (unsigned int f=0; f!=relperm->size("face"); ++f) {
//   //   if ((*relperm)("face",f) < eps) {
//   //     if (bc_markers_[f] == Operators::OPERATOR_BC_NEUMANN) {
//   //       bc_markers_[f] = Operators::OPERATOR_BC_DIRICHLET;
//   //       bc_values_[f] =  elevation[0][f];
//   //     } else if (bc_markers_[f] == Operators::OPERATOR_BC_NONE) {
//   //       bc_markers_[f] = Operators::OPERATOR_BC_DIRICHLET;
//   //       bc_values_[f] =  elevation[0][f];
//   //     }
//   //   }
//   // }

//   // Now we can safely calculate q = -k grad z for zero-gradient problems
//   Teuchos::RCP<const CompositeVector> elev = S->GetFieldData("elevation");
//   elev->ScatterMasterToGhosted();
//   const Epetra_MultiVector& elevation_f = *elev->ViewComponent("face",false);
//   const Epetra_MultiVector& elevation_c = *elev->ViewComponent("cell",false);

//   std::vector<WhetStone::DenseMatrix>& Aff_cells =
//       matrix_diff_->local_matrices()->matrices;
//   Epetra_MultiVector& rhs_f = *matrix_->rhs()->ViewComponent("face",false);

//   int ncells_owned = mesh_->num_entities(AmanziMesh::CELL, AmanziMesh::OWNED);
//   for (Functions::BoundaryFunction::Iterator bc=bc_zero_gradient_->begin();
//        bc!=bc_zero_gradient_->end(); ++bc) {
//     int f = bc->first;

//     AmanziMesh::Entity_ID_List cells;
//     mesh_->face_get_cells(f, AmanziMesh::USED, &cells);
//     ASSERT(cells.size() == 1);
//     AmanziMesh::Entity_ID c = cells[0];

//     if (c < ncells_owned) {
//       AmanziMesh::Entity_ID_List faces;
//       mesh_->cell_get_faces(c, &faces);

//       std::vector<double> dp(faces.size());
//       for (unsigned int n=0; n!=faces.size(); ++n) {
//         dp[n] = elevation_f[0][faces[n]] - elevation_c[0][c];
//       }
//       unsigned int my_n = std::find(faces.begin(), faces.end(), f) - faces.begin();
//       ASSERT(my_n !=faces.size());

//       double bc_val = 0.;
//       for (unsigned int m=0; m!=faces.size(); ++m) {
//         bc_val -= Aff_cells[c](my_n,m) * dp[m];
//       }

//       // Apply the BC to the matrix
//       rhs_f[0][f] -= bc_val;
//     }
//   }
// };


/* ******************************************************************
 * Add a boundary marker to owned faces.
 ****************************************************************** */
void OverlandPressureFlow::ApplyBoundaryConditions_(const Teuchos::RCP<State>& S,
        const Teuchos::RCP<CompositeVector>& pres) {
  Epetra_MultiVector& pres_f = *pres->ViewComponent("face",false);
  unsigned int nfaces = pres_f.MyLength();
  for (unsigned int f=0; f!=nfaces; ++f) {
    if (bc_markers_[f] == Operators::OPERATOR_BC_DIRICHLET) {
      pres_f[0][f] = bc_values_[f];
    }
  }
};


bool OverlandPressureFlow::ModifyPredictor(double h, Teuchos::RCP<const TreeVector> u0,
                                       Teuchos::RCP<TreeVector> u) {
  Teuchos::OSTab tab = vo_->getOSTab();
  if (vo_->os_OK(Teuchos::VERB_EXTREME))
    *vo_->os() << "Modifying predictor:" << std::endl;

  // if (modify_predictor_with_consistent_faces_) {
  //   if (vo_->os_OK(Teuchos::VERB_EXTREME))
  //     *vo_->os() << "  modifications for consistent face pressures." << std::endl;
  //   CalculateConsistentFaces(u->Data().ptr());
  //   return true;
  // }

  return false;
};


void OverlandPressureFlow::CalculateConsistentFaces(const Teuchos::Ptr<CompositeVector>& u) {
  // // VerboseObject stuff.
  // Teuchos::OSTab tab = vo_->getOSTab();

  // // update the rel perm according to the scheme of choice
  // ChangedSolution();
  // UpdatePermeabilityData_(S_next_.ptr());

  // // update boundary conditions
  // bc_head_->Compute(S_next_->time());
  // bc_flux_->Compute(S_next_->time());
  // bc_seepage_head_->Compute(S_next_->time());
  // bc_seepage_pressure_->Compute(S_next_->time());
  // UpdateBoundaryConditions_(S_next_.ptr());

  // // update the stiffness matrix
  // Teuchos::RCP<const CompositeVector> cond =
  //   S_next_->GetFieldData("upwind_overland_conductivity", name_);
  // matrix_->CreateMFDstiffnessMatrices(cond.ptr());
  // matrix_->CreateMFDrhsVectors();

  // // Patch up BCs in the case of zero conductivity
  // FixBCsForConsistentFaces_(S_next_.ptr());

  // // Grab needed data.
  // S_next_->GetFieldEvaluator("pres_elev")->HasFieldChanged(S_next_.ptr(), name_);
  // Teuchos::RCP<CompositeVector> pres_elev = S_next_->GetFieldData("pres_elev","pres_elev");

  // // Update the preconditioner with darcy and gravity fluxes
  // // skip accumulation terms, they're not needed
  // // Assemble
  // matrix_->ApplyBoundaryConditions(bc_markers_, bc_values_);

  // // derive the consistent faces, involves a solve
  // matrix_->UpdateConsistentFaceConstraints(pres_elev.ptr());

  // // back out heights from pres_elev
  // const Epetra_MultiVector& elevation = *S_next_->GetFieldData("elevation")
  //     ->ViewComponent("face",false);
  // u->ViewComponent("face",false)->Update(1., *pres_elev->ViewComponent("face",false),
  //         -1., elevation, 0.);
}


AmanziSolvers::FnBaseDefs::ModifyCorrectionResult
OverlandPressureFlow::ModifyCorrection(double h, Teuchos::RCP<const TreeVector> res,
                 Teuchos::RCP<const TreeVector> u,
                 Teuchos::RCP<TreeVector> du) {
  Teuchos::OSTab tab = vo_->getOSTab();


  // debugging -- remove me! --etc
  for (CompositeVector::name_iterator comp=du->Data()->begin();
       comp!=du->Data()->end(); ++comp) {
    Epetra_MultiVector& du_c = *du->Data()->ViewComponent(*comp,false);
    double max, l2;
    du_c.NormInf(&max);
    du_c.Norm2(&l2);
    if (vo_->os_OK(Teuchos::VERB_HIGH)) {
      *vo_->os() << "Linf, L2 pressure correction (" << *comp << ") = " << max << ", " << l2 << std::endl;
    }
  }
  

  // limit by capping corrections when they cross atmospheric pressure
  // (where pressure derivatives are discontinuous)
  int my_limited = 0;
  int n_limited_spurt = 0;
  if (patm_limit_ > 0.) {
    double patm = *S_next_->GetScalarData("atmospheric_pressure");

    Epetra_MultiVector& du_c = *du->Data()->ViewComponent("cell",false);
    const Epetra_MultiVector& u_c = *u->Data()->ViewComponent("cell",false);

    for (int c=0; c!=du_c.MyLength(); ++c) {
      if ((u_c[0][c] < patm) &&
          (u_c[0][c] - du_c[0][c] > patm + patm_limit_)) {
        du_c[0][c] = u_c[0][c] - (patm + patm_limit_);          
        my_limited++;
      } else if ((u_c[0][c] > patm) &&
                 (u_c[0][c] - du_c[0][c] < patm - patm_limit_)) {
        du_c[0][c] = u_c[0][c] - (patm - patm_limit_);          
        my_limited++;
      }
    }
    mesh_->get_comm()->MaxAll(&my_limited, &n_limited_spurt, 1);
  }

  if (n_limited_spurt > 0) {
    if (vo_->os_OK(Teuchos::VERB_HIGH)) {
      *vo_->os() << "  limiting the spurt." << std::endl;
    }
  }

  // debugging -- remove me! --etc
  for (CompositeVector::name_iterator comp=du->Data()->begin();
       comp!=du->Data()->end(); ++comp) {
    Epetra_MultiVector& du_c = *du->Data()->ViewComponent(*comp,false);
    double max, l2;
    du_c.NormInf(&max);
    du_c.Norm2(&l2);
    if (vo_->os_OK(Teuchos::VERB_HIGH)) {
      *vo_->os() << "Linf, L2 pressure correction (" << *comp << ") = " << max << ", " << l2 << std::endl;
    }
  }
  
  // Limit based on a max pressure change
  my_limited = 0;
  int n_limited_change = 0;

  if (p_limit_ > 0.) {
    for (CompositeVector::name_iterator comp=du->Data()->begin();
         comp!=du->Data()->end(); ++comp) {
      Epetra_MultiVector& du_c = *du->Data()->ViewComponent(*comp,false);

      double max;
      du_c.NormInf(&max);
      if (vo_->os_OK(Teuchos::VERB_HIGH)) {
        *vo_->os() << "Max overland pressure correction (" << *comp << ") = " << max << std::endl;
      }
      
      for (int c=0; c!=du_c.MyLength(); ++c) {
        if (std::abs(du_c[0][c]) > p_limit_) {
          du_c[0][c] = ((du_c[0][c] > 0) - (du_c[0][c] < 0)) * p_limit_;
          my_limited++;
        }
      }
    }

    mesh_->get_comm()->SumAll(&my_limited, &n_limited_change, 1);
  }

  if (n_limited_change > 0) {
    if (vo_->os_OK(Teuchos::VERB_HIGH)) {
      *vo_->os() << "  limited by pressure." << std::endl;
    }
  }
  
  // debugging -- remove me! --etc
  for (CompositeVector::name_iterator comp=du->Data()->begin();
       comp!=du->Data()->end(); ++comp) {
    Epetra_MultiVector& du_c = *du->Data()->ViewComponent(*comp,false);
    double max, l2;
    du_c.NormInf(&max);
    du_c.Norm2(&l2);
    if (vo_->os_OK(Teuchos::VERB_HIGH)) {
      *vo_->os() << "Linf, L2 pressure correction (" << *comp << ") = " << max << ", " << l2 << std::endl;
    }
  }

  if (n_limited_spurt > 0) {
    return AmanziSolvers::FnBaseDefs::CORRECTION_MODIFIED_LAG_BACKTRACKING;
  } else if (n_limited_change > 0) {

    return AmanziSolvers::FnBaseDefs::CORRECTION_MODIFIED;
  }
  return AmanziSolvers::FnBaseDefs::CORRECTION_NOT_MODIFIED;
}
  
} // namespace
} // namespace
<|MERGE_RESOLUTION|>--- conflicted
+++ resolved
@@ -856,12 +856,6 @@
   }
 
   // Seepage face pressure boundary condition
-<<<<<<< HEAD
-=======
-  if (bc_seepage_pressure_->size() > 0) {
-    S->GetFieldEvaluator("ponded_depth")->HasFieldChanged(S.ptr(), name_);
->>>>>>> 2a3c7da8
-
   if (bc_seepage_pressure_->size() > 0) {
     S->GetFieldEvaluator(getKey(domain_,"ponded_depth"))->HasFieldChanged(S.ptr(), name_);
 
