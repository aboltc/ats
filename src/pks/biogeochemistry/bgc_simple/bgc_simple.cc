/* -------------------------------------------------------------------------
   ATS

   License: see $ATS_DIR/COPYRIGHT
   Author: Ethan Coon, Chonggang Xu

   Simple implementation of CLM's Century model for carbon decomposition and a
   simplified 2-PFT (sedge, moss) vegetation model for creating carbon.

   CURRENT ASSUMPTIONS:
     1. parallel decomp not in the vertical
     2. fields are not ordered along the column, and so must be copied
     3. all columns have the same number of cells
   ------------------------------------------------------------------------- */

#include "MeshPartition.hh"

#include "bgc_simple_funcs.hh"

#include "bgc_simple.hh"

namespace Amanzi {
namespace BGC {


BGCSimple::BGCSimple(Teuchos::ParameterList& pk_tree,
                     const Teuchos::RCP<Teuchos::ParameterList>& global_list,
                     const Teuchos::RCP<State>& S,
                     const Teuchos::RCP<TreeVector>& solution):
  PK_Physical_Default(pk_tree, global_list, S, solution),
  PK(pk_tree, global_list, S, solution),
  ncells_per_col_(-1) {

  Teuchos::ParameterList& FElist = S->FEList();


  // set up additional primary variables -- this is very hacky...
  // -- transpiration
  Teuchos::ParameterList& trans_sublist =
      FElist.sublist("transpiration");
  trans_sublist.set("evaluator name", "transpiration");
  trans_sublist.set("field evaluator type", "primary variable");

  // -- shortwave incoming shading
  Teuchos::ParameterList& sw_sublist =
      FElist.sublist("shortwave_radiation_to_surface");
  sw_sublist.set("evaluator name", "shortwave_radiation_to_surface");
  sw_sublist.set("field evaluator type", "primary variable");

  // -- lai
  Teuchos::ParameterList& lai_sublist =
      FElist.sublist("total_leaf_area_index");
  lai_sublist.set("evaluator name", "total_leaf_area_index");
  lai_sublist.set("field evaluator type", "primary variable");

  
}

// is a PK
// -- Setup data
void BGCSimple::Setup(const Teuchos::Ptr<State>& S) {
  PK_Physical_Default::Setup(S);

  // initial timestep
  dt_ = plist_->get<double>("initial time step", 1.);

  // my mesh is the subsurface mesh, but we need the surface mesh, index by column, as well
  surf_mesh_ = S->GetMesh("surface");
  soil_part_name_ = plist_->get<std::string>("soil partition name");

  // Create the additional, non-managed data structures
  int nPools = plist_->get<int>("number of carbon pools", 7);

  // -- SoilCarbonParameters
  Teuchos::ParameterList& sc_params = plist_->sublist("soil carbon parameters");
  std::string mesh_part_name = sc_params.get<std::string>("mesh partition");
  const Functions::MeshPartition& mp = *S->GetMeshPartition(mesh_part_name);
  const std::vector<std::string>& regions = mp.regions();

  for (std::vector<std::string>::const_iterator region=regions.begin();
       region!=regions.end(); ++region) {
    sc_params_.push_back(Teuchos::rcp(
        new SoilCarbonParameters(nPools, sc_params.sublist(*region))));
  }

  // -- PFTs -- old and new!
  Teuchos::ParameterList& pft_params = plist_->sublist("pft parameters");
  std::vector<std::string> pft_names;
  for (Teuchos::ParameterList::ConstIterator lcv=pft_params.begin();
       lcv!=pft_params.end(); ++lcv) {
    std::string pft_name = lcv->first;
    pft_names.push_back(pft_name);
  }

  int ncols = surf_mesh_->num_entities(AmanziMesh::CELL, AmanziMesh::OWNED);
  pfts_old_.resize(ncols);
  pfts_.resize(ncols);
  for (unsigned int col=0; col!=ncols; ++col) {
    int f = surf_mesh_->entity_get_parent(AmanziMesh::CELL, col);
    ColIterator col_iter(*mesh_, f);
    std::size_t ncol_cells = col_iter.size();

    // unclear which this should be:
    // -- col area is the true face area
    double col_area = mesh_->face_area(f);
    // -- col area is the projected face area
    // double col_area = surf_mesh_->cell_volume(col);

    if (ncells_per_col_ < 0) {
      ncells_per_col_ = ncol_cells;
    } else {
      ASSERT(ncol_cells == ncells_per_col_);
    }

    pfts_old_[col].resize(pft_names.size());
    pfts_[col].resize(pft_names.size());

    for (int i=0; i!=pft_names.size(); ++i) {
      std::string pft_name = pft_names[i];
      Teuchos::ParameterList& pft_plist = pft_params.sublist(pft_name);
      pfts_old_[col][i] = Teuchos::rcp(new PFT(pft_name, ncol_cells));
      pfts_old_[col][i]->Init(pft_plist,col_area);
      pfts_[col][i] = Teuchos::rcp(new PFT(*pfts_old_[col][i]));
    }
  }

  // -- soil carbon pools
  soil_carbon_pools_.resize(ncols);
  for (unsigned int col=0; col!=ncols; ++col) {
    soil_carbon_pools_[col].resize(ncells_per_col_);
    ColIterator col_iter(*mesh_, surf_mesh_->entity_get_parent(AmanziMesh::CELL, col), ncells_per_col_);

    for (std::size_t i=0; i!=col_iter.size(); ++i) {
      // col_iter[i] = cell id, mp[cell_id] = index into partition list, sc_params_[index] = correct params
      soil_carbon_pools_[col][i] = Teuchos::rcp(new SoilCarbon(sc_params_[mp[col_iter[i]]]));
    }
  }

  // requirements: primary variable
  S->RequireField(key_, name_)->SetMesh(mesh_)
      ->SetComponent("cell", AmanziMesh::CELL, nPools);

  // requirements: other primary variables
  S->RequireField("transpiration", name_)->SetMesh(mesh_)
      ->SetComponent("cell", AmanziMesh::CELL, 1);
  S->RequireFieldEvaluator("transpiration");
  trans_eval_ = Teuchos::rcp_dynamic_cast<PrimaryVariableFieldEvaluator>(
      S->GetFieldEvaluator("transpiration"));
  if (trans_eval_ == Teuchos::null) {
    Errors::Message message("BGC: error, failure to initialize primary variable for transpiration");
    Exceptions::amanzi_throw(message);
  }

  S->RequireField("shortwave_radiation_to_surface", name_)->SetMesh(surf_mesh_)
      ->SetComponent("cell", AmanziMesh::CELL, 1);
  S->RequireFieldEvaluator("shortwave_radiation_to_surface");
  sw_eval_ = Teuchos::rcp_dynamic_cast<PrimaryVariableFieldEvaluator>(
      S->GetFieldEvaluator("shortwave_radiation_to_surface"));
  if (sw_eval_ == Teuchos::null) {
    Errors::Message message("BGC: error, failure to initialize primary variable for shaded shortwave");
    Exceptions::amanzi_throw(message);
  }

  S->RequireField("total_leaf_area_index", name_)->SetMesh(surf_mesh_)
      ->SetComponent("cell", AmanziMesh::CELL, 1);
  S->RequireFieldEvaluator("total_leaf_area_index");
  lai_eval_ = Teuchos::rcp_dynamic_cast<PrimaryVariableFieldEvaluator>(
      S->GetFieldEvaluator("total_leaf_area_index"));
  if (lai_eval_ == Teuchos::null) {
    Errors::Message message("BGC: error, failure to initialize primary variable for LAI");
    Exceptions::amanzi_throw(message);
  }
  
  // requirement: diagnostics
  S->RequireField("co2_decomposition", name_)->SetMesh(mesh_)
      ->SetComponent("cell", AmanziMesh::CELL, 1);
  S->RequireField("total_biomass", name_)->SetMesh(surf_mesh_)
      ->SetComponent("cell", AmanziMesh::CELL, pft_names.size());
  S->RequireField("leaf_biomass", name_)->SetMesh(surf_mesh_)
      ->SetComponent("cell", AmanziMesh::CELL, pft_names.size());
  S->RequireField("leaf_area_index", name_)->SetMesh(surf_mesh_)
      ->SetComponent("cell", AmanziMesh::CELL, pft_names.size());
  S->RequireField("c_sink_limit", name_)->SetMesh(surf_mesh_)
      ->SetComponent("cell", AmanziMesh::CELL, pft_names.size());
  S->RequireField("veg_total_transpiration", name_)->SetMesh(surf_mesh_)
      ->SetComponent("cell", AmanziMesh::CELL, pft_names.size());

  // requirement: temp of each cell
  S->RequireFieldEvaluator("temperature");
  S->RequireField("temperature")->SetMesh(mesh_)->AddComponent("cell", AmanziMesh::CELL, 1);

  // requirement: pressure
  S->RequireFieldEvaluator("pressure");
  S->RequireField("pressure")->SetMesh(mesh_)->AddComponent("cell", AmanziMesh::CELL, 1);

  // requirements: surface cell volume
  S->RequireField("surface_cell_volume")->SetMesh(surf_mesh_)->AddComponent("cell", AmanziMesh::CELL, 1);
  S->RequireFieldEvaluator("surface_cell_volume");

  // requirements: Met data
  S->RequireFieldEvaluator("incoming_shortwave_radiation");
  S->RequireField("incoming_shortwave_radiation")->SetMesh(surf_mesh_)
      ->AddComponent("cell", AmanziMesh::CELL, 1);

  S->RequireFieldEvaluator("air_temperature");
  S->RequireField("air_temperature")->SetMesh(surf_mesh_)
      ->AddComponent("cell", AmanziMesh::CELL, 1);

  S->RequireFieldEvaluator("relative_humidity");
  S->RequireField("relative_humidity")->SetMesh(surf_mesh_)
      ->AddComponent("cell", AmanziMesh::CELL, 1);

  S->RequireFieldEvaluator("wind_speed");
  S->RequireField("wind_speed")->SetMesh(surf_mesh_)
      ->AddComponent("cell", AmanziMesh::CELL, 1);

  S->RequireFieldEvaluator("co2_concentration");
  S->RequireField("co2_concentration")->SetMesh(surf_mesh_)
      ->AddComponent("cell", AmanziMesh::CELL, 1);

  // parameters
  lat_ = plist_->get<double>("latitude [degrees]", 60.);
  wind_speed_ref_ht_ = plist_->get<double>("wind speed reference height [m]", 2.0);
  cryoturbation_coef_ = plist_->get<double>("cryoturbation mixing coefficient [cm^2/yr]", 5.0);
  cryoturbation_coef_ /= 365.25e4; // convert to m^2/day

}

// -- Initialize owned (dependent) variables.
void BGCSimple::Initialize(const Teuchos::Ptr<State>& S) {
  PK_Physical_Default::Initialize(S);

  // diagnostic variable
  S->GetFieldData("co2_decomposition", name_)->PutScalar(0.);
  S->GetField("co2_decomposition", name_)->set_initialized();

  S->GetFieldData("c_sink_limit", name_)->PutScalar(0.);
  S->GetField("c_sink_limit", name_)->set_initialized();

  S->GetFieldData("transpiration", name_)->PutScalar(0.);
  S->GetField("transpiration", name_)->set_initialized();

  S->GetFieldData("total_biomass", name_)->PutScalar(0.);
  S->GetField("total_biomass", name_)->set_initialized();

  S->GetFieldData("leaf_area_index", name_)->PutScalar(0.);
  S->GetField("leaf_area_index", name_)->set_initialized();

  S->GetFieldData("veg_total_transpiration", name_)->PutScalar(0.);
  S->GetField("veg_total_transpiration", name_)->set_initialized();
  
  // potentially initial aboveground vegetation data
  Teuchos::RCP<Field> leaf_biomass_field = S->GetField("leaf_biomass", name_);

  // -- set the subfield names
  Teuchos::RCP<Field_CompositeVector> leaf_biomass_field_cv =
      Teuchos::rcp_dynamic_cast<Field_CompositeVector>(leaf_biomass_field);
  ASSERT(leaf_biomass_field_cv != Teuchos::null);

  int npft = pfts_old_[0].size();
  std::vector<std::vector<std::string> > names;
  names.resize(1);
  names[0].resize(npft);
  for (int i=0; i!=npft; ++i) names[0][i] = pfts_old_[0][i]->pft_type;
  leaf_biomass_field_cv->set_subfield_names(names);

  if (!leaf_biomass_field->initialized()) {
    // -- Calculate the IC.
    if (plist_->isSublist("leaf biomass initial condition")) {
      Teuchos::ParameterList ic_plist = plist_->sublist("leaf biomass initial condition");
      leaf_biomass_field->Initialize(ic_plist);

      // -- copy into PFTs
      Epetra_MultiVector& bio = *S->GetFieldData("leaf_biomass", name_)
          ->ViewComponent("cell", false);
      
      int ncols = surf_mesh_->num_entities(AmanziMesh::CELL, AmanziMesh::OWNED);
      for (int col=0; col!=ncols; ++col) {
        for (int i=0; i!=npft; ++i) {
          pfts_old_[col][i]->Bleaf = bio[i][col];
        }
      }
      leaf_biomass_field->set_initialized();
    }
    
    if (!leaf_biomass_field->initialized()) {
      S->GetFieldData("leaf_biomass", name_)->PutScalar(0.);
      leaf_biomass_field->set_initialized();
    }
  }
  
  // init root carbon
  Teuchos::RCP<Epetra_SerialDenseVector> col_temp =
      Teuchos::rcp(new Epetra_SerialDenseVector(ncells_per_col_));
  Teuchos::RCP<Epetra_SerialDenseVector> col_depth =
      Teuchos::rcp(new Epetra_SerialDenseVector(ncells_per_col_));
  Teuchos::RCP<Epetra_SerialDenseVector> col_dz =
      Teuchos::rcp(new Epetra_SerialDenseVector(ncells_per_col_));

  S->GetFieldEvaluator("temperature")->HasFieldChanged(S, name_);
  const Epetra_Vector& temp = *(*S->GetFieldData("temperature")
				->ViewComponent("cell",false))(0);

  int ncols = surf_mesh_->num_entities(AmanziMesh::CELL, AmanziMesh::OWNED);
  for (int col=0; col!=ncols; ++col) {
    FieldToColumn_(col, temp, col_temp.ptr());
    ColDepthDz_(col, col_depth.ptr(), col_dz.ptr());

    for (int i=0; i!=npft; ++i) {
      pfts_old_[col][i]->InitRoots(*col_temp, *col_depth, *col_dz);
    }
  }

  // ensure all initialization in both PFTs?  Not sure this is
  // necessary -- likely done in initial call to commit-state --etc
  for (int col=0; col!=ncols; ++col) {
    for (int i=0; i!=npft; ++i) {
      *pfts_[col][i] = *pfts_old_[col][i];
    }
  }
}

  
// -- Commit any secondary (dependent) variables.
void BGCSimple::CommitStep(double told, double tnew, const Teuchos::RCP<State>& S) {
  // Copy the PFT over, which includes all additional state required, commit
  // the step as succesful.
  double dt = tnew - told;

  int ncols = surf_mesh_->num_entities(AmanziMesh::CELL, AmanziMesh::OWNED);
  int npft = pfts_old_[0].size();
  for (int col=0; col!=ncols; ++col) {
    for (int i=0; i!=npft; ++i) {
      *pfts_old_[col][i] = *pfts_[col][i];
    }
  }
}

// -- advance the model
bool BGCSimple::AdvanceStep(double t_old, double t_new, bool reinit) {

  double dt = t_new - t_old;

  Teuchos::OSTab out = vo_->getOSTab();
  if (vo_->os_OK(Teuchos::VERB_HIGH))
    *vo_->os() << "----------------------------------------------------------------" << std::endl
               << "Advancing: t0 = " << S_inter_->time()
               << " t1 = " << S_next_->time() << " h = " << dt << std::endl
               << "----------------------------------------------------------------" << std::endl;

  // Copy the PFT from old to new, in case we failed the previous attempt at
  // this timestep.  This is hackery to get around the fact that PFTs are not
  // (but should be) in state.
  AmanziMesh::Entity_ID ncols = surf_mesh_->num_entities(AmanziMesh::CELL, AmanziMesh::OWNED);
  for (AmanziMesh::Entity_ID col=0; col!=ncols; ++col) {
    int npft = pfts_old_[col].size();
    for (int i=0; i!=npft; ++i) {
      *pfts_[col][i] = *pfts_old_[col][i];
    }
  }

  // grab the required fields
  Epetra_MultiVector& sc_pools = *S_next_->GetFieldData(key_, name_)
      ->ViewComponent("cell",false);
  Epetra_MultiVector& co2_decomp = *S_next_->GetFieldData("co2_decomposition", name_)
      ->ViewComponent("cell",false);
  Epetra_MultiVector& trans = *S_next_->GetFieldData("transpiration", name_)
      ->ViewComponent("cell",false);
  Epetra_MultiVector& sw = *S_next_->GetFieldData("shortwave_radiation_to_surface", name_)
      ->ViewComponent("cell",false);
  Epetra_MultiVector& biomass = *S_next_->GetFieldData("total_biomass", name_)
      ->ViewComponent("cell",false);
  Epetra_MultiVector& leafbiomass = *S_next_->GetFieldData("leaf_biomass", name_)
      ->ViewComponent("cell",false);
  Epetra_MultiVector& csink = *S_next_->GetFieldData("c_sink_limit", name_)
      ->ViewComponent("cell",false);
  Epetra_MultiVector& total_lai = *S_next_->GetFieldData("total_leaf_area_index", name_)
      ->ViewComponent("cell",false);
  Epetra_MultiVector& lai = *S_next_->GetFieldData("leaf_area_index", name_)
      ->ViewComponent("cell",false);
  Epetra_MultiVector& veg_total_transpiration = *S_next_->GetFieldData("veg_total_transpiration", name_)
      ->ViewComponent("cell",false);

  S_next_->GetFieldEvaluator("temperature")->HasFieldChanged(S_next_.ptr(), name_);
  const Epetra_MultiVector& temp = *S_inter_->GetFieldData("temperature")
      ->ViewComponent("cell",false);

  S_next_->GetFieldEvaluator("pressure")->HasFieldChanged(S_next_.ptr(), name_);
  const Epetra_MultiVector& pres = *S_inter_->GetFieldData("pressure")
      ->ViewComponent("cell",false);

  S_inter_->GetFieldEvaluator("incoming_shortwave_radiation")->HasFieldChanged(S_inter_.ptr(), name_);
  const Epetra_MultiVector& qSWin = *S_inter_->GetFieldData("incoming_shortwave_radiation")
      ->ViewComponent("cell",false);

  S_inter_->GetFieldEvaluator("air_temperature")->HasFieldChanged(S_inter_.ptr(), name_);
  const Epetra_MultiVector& air_temp = *S_inter_->GetFieldData("air_temperature")
      ->ViewComponent("cell",false);

  S_inter_->GetFieldEvaluator("relative_humidity")->HasFieldChanged(S_inter_.ptr(), name_);
  const Epetra_MultiVector& rel_hum = *S_inter_->GetFieldData("relative_humidity")
      ->ViewComponent("cell",false);

  S_inter_->GetFieldEvaluator("wind_speed")->HasFieldChanged(S_inter_.ptr(), name_);
  const Epetra_MultiVector& wind_speed = *S_inter_->GetFieldData("wind_speed")
      ->ViewComponent("cell",false);

  S_inter_->GetFieldEvaluator("co2_concentration")->HasFieldChanged(S_inter_.ptr(), name_);
  const Epetra_MultiVector& co2 = *S_inter_->GetFieldData("co2_concentration")
      ->ViewComponent("cell",false);

  // note that this is used as the column area, which is maybe not always
  // right.  Likely correct for soil carbon calculations and incorrect for
  // surface vegetation calculations (where the subsurface's face area is more
  // correct?)
  S_inter_->GetFieldEvaluator("surface_cell_volume")->HasFieldChanged(S_inter_.ptr(), name_);
  const Epetra_MultiVector& scv = *S_inter_->GetFieldData("surface_cell_volume")
      ->ViewComponent("cell", false);

  // Create workspace arrays (these should be removed when data is correctly oriented).
  Teuchos::RCP<Epetra_SerialDenseVector> temp_c =
      Teuchos::rcp(new Epetra_SerialDenseVector(ncells_per_col_));
  Teuchos::RCP<Epetra_SerialDenseVector> pres_c =
      Teuchos::rcp(new Epetra_SerialDenseVector(ncells_per_col_));
  Teuchos::RCP<Epetra_SerialDenseVector> dz_c =
      Teuchos::rcp(new Epetra_SerialDenseVector(ncells_per_col_));
  Teuchos::RCP<Epetra_SerialDenseVector> depth_c =
      Teuchos::rcp(new Epetra_SerialDenseVector(ncells_per_col_));

  // Create a workspace array for the result
  Epetra_SerialDenseVector co2_decomp_c(ncells_per_col_);
  Epetra_SerialDenseVector trans_c(ncells_per_col_);
  double sw_c(0.);

  // Grab the mesh partition to get soil properties
  Teuchos::RCP<const Functions::MeshPartition> mp = S_next_->GetMeshPartition(soil_part_name_);
  total_lai.PutScalar(0.);

  // loop over columns and apply the model
  for (AmanziMesh::Entity_ID col=0; col!=ncols; ++col) {
    // update the various soil arrays
    FieldToColumn_(col, *temp(0), temp_c.ptr());
    FieldToColumn_(col, *pres(0), pres_c.ptr());
    ColDepthDz_(col, depth_c.ptr(), dz_c.ptr());

    // copy over the soil carbon arrays
    ColIterator col_iter(*mesh_, surf_mesh_->entity_get_parent(AmanziMesh::CELL, col), ncells_per_col_);
    // -- serious cache thrash... --etc
    for (std::size_t i=0; i!=col_iter.size(); ++i) {
      AmanziGeometry::Point centroid = mesh_->cell_centroid(col_iter[i]);
	  //      std::cout << "Col iter col=" << col << ", index i=" << i << ", cell=" << col_iter[i] << " at " << centroid << std::endl;
      for (int p=0; p!=soil_carbon_pools_[col][i]->nPools; ++p) {
        soil_carbon_pools_[col][i]->SOM[p] = sc_pools[p][col_iter[i]];
      }
    }

    // Create the Met data struct
    MetData met;
    met.qSWin = qSWin[0][col];
    met.tair = air_temp[0][col];
    met.windv = wind_speed[0][col];
    met.wind_ref_ht = wind_speed_ref_ht_;
    met.relhum = rel_hum[0][col];
    met.CO2a = co2[0][col];
    met.lat = lat_;
    sw_c = met.qSWin;

    // call the model
    BGCAdvance(S_inter_->time(), dt, scv[0][col], cryoturbation_coef_, met,
               *temp_c, *pres_c, *depth_c, *dz_c,
               pfts_[col], soil_carbon_pools_[col],
               co2_decomp_c, trans_c, sw_c);

    // copy back
    // -- serious cache thrash... --etc
    for (std::size_t i=0; i!=col_iter.size(); ++i) {
      for (int p=0; p!=soil_carbon_pools_[col][i]->nPools; ++p) {
        sc_pools[p][col_iter[i]] = soil_carbon_pools_[col][i]->SOM[p];
      }

      // and integrate the decomp
      co2_decomp[0][col_iter[i]] += co2_decomp_c[i];


      // and pull in the transpiration, converting to mol/m^3/s, as a sink
<<<<<<< HEAD
      trans[0][col_iter[i]] = -trans_c[i]/ .01801528;  

=======
      trans[0][col_iter[i]] = -trans_c[i]/ .01801528;
      std::cout << std::scientific;
      std::cout << "Transpiration at " << col_iter[i] << "," << i << " = " << trans[0][col_iter[i]] << std::endl;
>>>>>>> 237f2ba8
      sw[0][col] = sw_c;
    }

    for (int lcv_pft=0; lcv_pft!=pfts_[col].size(); ++lcv_pft) {
      biomass[lcv_pft][col] = pfts_[col][lcv_pft]->totalBiomass;
      leafbiomass[lcv_pft][col] = pfts_[col][lcv_pft]->Bleaf;
      csink[lcv_pft][col] = pfts_[col][lcv_pft]->CSinkLimit;
      lai[lcv_pft][col] = pfts_[col][lcv_pft]->lai;

      veg_total_transpiration[lcv_pft][col] = pfts_[col][lcv_pft]->ET / 0.01801528;

      total_lai[0][col] += pfts_[col][lcv_pft]->lai;
    }

  } // end loop over columns

  // mark primaries as changed
  trans_eval_->SetFieldAsChanged(S_next_.ptr());
  sw_eval_->SetFieldAsChanged(S_next_.ptr());
  lai_eval_->SetFieldAsChanged(S_next_.ptr());
  return false;
}


// helper function for pushing field to column
void BGCSimple::FieldToColumn_(AmanziMesh::Entity_ID col, const Epetra_Vector& vec,
        Teuchos::Ptr<Epetra_SerialDenseVector> col_vec, bool copy) {
  if (col_vec == Teuchos::null) {
    col_vec = Teuchos::ptr(new Epetra_SerialDenseVector(ncells_per_col_));
  }

  ColIterator col_iter(*mesh_, surf_mesh_->entity_get_parent(AmanziMesh::CELL, col), ncells_per_col_);
  for (std::size_t i=0; i!=col_iter.size(); ++i) {
    (*col_vec)[i] = vec[col_iter[i]];
  }
}

// helper function for collecting column dz and depth
void BGCSimple::ColDepthDz_(AmanziMesh::Entity_ID col,
                            Teuchos::Ptr<Epetra_SerialDenseVector> depth,
                            Teuchos::Ptr<Epetra_SerialDenseVector> dz) {
  AmanziMesh::Entity_ID f_above = surf_mesh_->entity_get_parent(AmanziMesh::CELL, col);
  ColIterator col_iter(*mesh_, f_above, ncells_per_col_);

  AmanziGeometry::Point surf_centroid = mesh_->face_centroid(f_above);
  AmanziGeometry::Point neg_z(3);
  neg_z.set(0.,0.,-1);

  for (std::size_t i=0; i!=col_iter.size(); ++i) {
    // depth centroid
    (*depth)[i] = surf_centroid[2] - mesh_->cell_centroid(col_iter[i])[2];

    // dz
    // -- find face_below
    AmanziMesh::Entity_ID_List faces;
    std::vector<int> dirs;
    mesh_->cell_get_faces_and_dirs(col_iter[i], &faces, &dirs);

    // -- mimics implementation of build_columns() in Mesh
    double mindp = 999.0;
    AmanziMesh::Entity_ID f_below = -1;
    for (std::size_t j=0; j!=faces.size(); ++j) {
      AmanziGeometry::Point normal = mesh_->face_normal(faces[j]);
      if (dirs[j] == -1) normal *= -1;
      normal /= AmanziGeometry::norm(normal);

      double dp = -normal * neg_z;
      if (dp < mindp) {
        mindp = dp;
        f_below = faces[j];
      }
    }

    // -- fill the val
    (*dz)[i] = mesh_->face_centroid(f_above)[2] - mesh_->face_centroid(f_below)[2];
    ASSERT( (*dz)[i] > 0. );
    f_above = f_below;
  }

}




} // namespace
} // namespace<|MERGE_RESOLUTION|>--- conflicted
+++ resolved
@@ -483,14 +483,9 @@
 
 
       // and pull in the transpiration, converting to mol/m^3/s, as a sink
-<<<<<<< HEAD
-      trans[0][col_iter[i]] = -trans_c[i]/ .01801528;  
-
-=======
       trans[0][col_iter[i]] = -trans_c[i]/ .01801528;
       std::cout << std::scientific;
       std::cout << "Transpiration at " << col_iter[i] << "," << i << " = " << trans[0][col_iter[i]] << std::endl;
->>>>>>> 237f2ba8
       sw[0][col] = sw_c;
     }
 
