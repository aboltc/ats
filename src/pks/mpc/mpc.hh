--- conflicted
+++ resolved
@@ -41,19 +41,12 @@
 class MPC : virtual public PK {
 
 public:
-<<<<<<< HEAD
-
-  MPC(Teuchos::Ptr<State> S,const Teuchos::RCP<Teuchos::ParameterList>& plist,
-      Teuchos::ParameterList& FElist,
-      const Teuchos::RCP<TreeVector>& soln);
-  
-  MPC(){};
-=======
+
   MPC(Teuchos::ParameterList& pk_tree,
       const Teuchos::RCP<Teuchos::ParameterList>& global_list,
       const Teuchos::RCP<State>& S,
-      const Teuchos::RCP<TreeVector>& solution);
->>>>>>> 6221cd35
+      const Teuchos::RCP<TreeVector>& solution);  
+  MPC(){};
 
   // Virtual destructor
   virtual ~MPC() {}
@@ -84,9 +77,10 @@
                           const Teuchos::RCP<State>& S_next);
 
 
-  virtual void init_(Teuchos::Ptr<State> S,const Teuchos::RCP<Teuchos::ParameterList>& plist,
-                     Teuchos::ParameterList& FElist,
-                     const Teuchos::RCP<TreeVector>& soln);
+  virtual void init_(Teuchos::ParameterList& pk_tree,
+               const Teuchos::RCP<Teuchos::ParameterList>& global_list,
+               const Teuchos::RCP<State>& S,
+               const Teuchos::RCP<TreeVector>& solution);
 
  protected: // data
 
@@ -105,12 +99,6 @@
 // Setup of PK hierarchy from PList
 // -----------------------------------------------------------------------------
 template <class PK_t>
-<<<<<<< HEAD
-MPC<PK_t>::MPC(Teuchos::Ptr<State> S, const Teuchos::RCP<Teuchos::ParameterList>& plist,
-               Teuchos::ParameterList& FElist,
-               const Teuchos::RCP<TreeVector>& soln) :
-  PKDefaultBase(S, plist, FElist, soln) {
-=======
 MPC<PK_t>::MPC(Teuchos::ParameterList& pk_tree,
                const Teuchos::RCP<Teuchos::ParameterList>& global_list,
                const Teuchos::RCP<State>& S,
@@ -134,8 +122,6 @@
   // get my parameter list
   plist_ = Teuchos::sublist(pks_list_, name_);
 
->>>>>>> 6221cd35
-
   PKFactory pk_factory;
 
 
@@ -151,22 +137,15 @@
       solution_->PushBack(pk_soln);
       // create the PK
       std::string name_i = pk_order[i];
-<<<<<<< HEAD
-      Teuchos::RCP<Teuchos::ParameterList> pk_list = Teuchos::sublist(pks_list,name_i);
-      pk_list->set("PK name", name_i);
-
-      Teuchos::RCP<PK> pk_notype = pk_factory.CreatePK(S,pk_list, FElist, pk_soln);
-      Teuchos::RCP<PK_t> pk = Teuchos::rcp_dynamic_cast<PK_t>(pk_notype);
-=======
+
       Teuchos::ParameterList& pk_sub_tree = pk_tree.sublist(name_i);
 
       Teuchos::RCP<PK> pk_notype = pk_factory.CreatePK(pk_sub_tree, global_list_, S, pk_soln);
       Teuchos::RCP<PK_t> pk = Teuchos::rcp_dynamic_cast<PK_t>(pk_notype, true); 
->>>>>>> 6221cd35
+
       sub_pks_.push_back(pk);
-
-<<<<<<< HEAD
-  } else {
+    }
+    /*  } else {
     // no order, just loop over all sublists
     for (Teuchos::ParameterList::ConstIterator i = pks_list->begin();
          i != pks_list->end(); ++i) {
@@ -185,9 +164,9 @@
         Teuchos::RCP<PK_t> pk = Teuchos::rcp_dynamic_cast<PK_t>(pk_notype);
         sub_pks_.push_back(pk);
       }
-    }
-  }
-
+      }*/
+  }
+    
 }
 
 
@@ -195,12 +174,25 @@
 // Initialize PKs for column version from local PList
 // -----------------------------------------------------------------------------
 template <class PK_t>
-void MPC<PK_t>::init_(Teuchos::Ptr<State> S, const Teuchos::RCP<Teuchos::ParameterList>& plist,
-               Teuchos::ParameterList& FElist,
-               const Teuchos::RCP<TreeVector>& soln) {
-  plist_ = plist;
-  // loop over sub-PKs in the PK sublist, constructing the hierarchy recursively
-  Teuchos::RCP<Teuchos::ParameterList> pks_list = Teuchos::sublist(plist_, "PKs");
+void MPC<PK_t>::init_(Teuchos::ParameterList& pk_tree,
+               const Teuchos::RCP<Teuchos::ParameterList>& global_list,
+               const Teuchos::RCP<State>& S,
+               const Teuchos::RCP<TreeVector>& solution) {
+
+  solution_ = solution;
+  global_list_ = global_list;
+  pk_tree_ = pk_tree;
+  pks_list_ = Teuchos::sublist(global_list_, "PKs");
+
+  // name the PK
+  name_ = pk_tree.name();
+  boost::iterator_range<std::string::iterator> res = boost::algorithm::find_last(name_,"->");
+
+  if (res.end() - name_.end() != 0) boost::algorithm::erase_head(name_, res.end() - name_.begin());
+
+  // get my parameter list
+  plist_ = Teuchos::sublist(pks_list_, name_);
+
   PKFactory pk_factory;
 
   if (plist_->isParameter("PKs order")) {
@@ -215,16 +207,17 @@
 
       // create the PK
       std::string name_i = pk_order[i];
-      Teuchos::RCP<Teuchos::ParameterList> pk_list = Teuchos::sublist(pks_list,name_i);
-    
-      pk_list->set("PK name", name_i);
-      Teuchos::RCP<PK> pk_notype = pk_factory.CreatePK(S,pk_list, FElist, pk_soln);
+
+      Teuchos::ParameterList& pk_sub_tree = pk_tree.sublist(name_i);
+      pk_sub_tree.set("PK name", name_i);
+      Teuchos::RCP<PK> pk_notype = pk_factory.CreatePK(pk_sub_tree, global_list_, S, pk_soln);
 
       Teuchos::RCP<PK_t> pk = Teuchos::rcp_dynamic_cast<PK_t>(pk_notype);
       sub_pks_.push_back(pk);
     }
 
-  } else {
+  } /*
+      else {
     // no order, just loop over all sublists
     for (Teuchos::ParameterList::ConstIterator i = pks_list->begin();
          i != pks_list->end(); ++i) {
@@ -245,8 +238,6 @@
         Teuchos::RCP<PK_t> pk = Teuchos::rcp_dynamic_cast<PK_t>(pk_notype);
         sub_pks_.push_back(pk);
       }
-=======
->>>>>>> 6221cd35
     }
 
   // } else {
@@ -279,7 +270,8 @@
   //       }
   //     }
   //   }
-  }
+
+  }*/
 }
 
 
