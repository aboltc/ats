--- conflicted
+++ resolved
@@ -4,23 +4,15 @@
 #include "mpc_surface_subsurface_helpers.hh"
 #include "mpc_coupled_water.hh"
 
-
-<<<<<<< HEAD
-namespace Amanzi { 
-
-  MPCCoupledWater::MPCCoupledWater(Teuchos::Ptr<State> S, const Teuchos::RCP<Teuchos::ParameterList>& plist,
-        Teuchos::ParameterList& FElist,
-        const Teuchos::RCP<TreeVector>& soln) :
-    PKDefaultBase(S, plist, FElist, soln),
-    StrongMPC<PKPhysicalBDFBase>(S,plist, FElist, soln) {}
-=======
+namespace Amanzi {
+
 MPCCoupledWater::MPCCoupledWater(Teuchos::ParameterList& FElist,
                   const Teuchos::RCP<Teuchos::ParameterList>& plist,
                   const Teuchos::RCP<State>& S,
                   const Teuchos::RCP<TreeVector>& soln) :
     PK(FElist, plist,  S, soln),
     StrongMPC<PK_PhysicalBDF_Default>(FElist, plist,  S, soln) {}
->>>>>>> 6221cd35
+
 
 
 void
@@ -37,8 +29,8 @@
   pks_list_->sublist(names[1]).sublist("Accumulation PC").set("surface operator", true);
 
   
-  domain_surf = plist_->sublist("PKs").sublist(names[1]).get<std::string>("domain name");
-  domain_ss = plist_->sublist("PKs").sublist(names[0]).get<std::string>("domain name");
+  domain_surf = plist_->sublist(names[1]).get<std::string>("domain name","surface");
+  domain_ss = plist_->sublist(names[0]).get<std::string>("domain name","domain");
   // grab the meshes 
   surf_mesh_ = S->GetMesh(domain_surf);
   domain_mesh_ = S->GetMesh(domain_ss);
@@ -48,13 +40,9 @@
   surf_flow_pk_ = sub_pks_[1];
   
   // call the MPC's setup, which calls the sub-pk's setups
-<<<<<<< HEAD
-  StrongMPC<PKPhysicalBDFBase>::setup(S);
-  
-=======
+
   StrongMPC<PK_PhysicalBDF_Default>::Setup(S);
 
->>>>>>> 6221cd35
   // require the coupling fields, claim ownership
   S->RequireField(getKey(domain_ss,"surface_subsurface_flux"), name_)
     ->SetMesh(surf_mesh_)->SetComponent("cell", AmanziMesh::CELL, 1);
@@ -95,25 +83,15 @@
 }
 
 void
-<<<<<<< HEAD
-MPCCoupledWater::initialize(const Teuchos::Ptr<State>& S) {
-=======
+
 MPCCoupledWater::Initialize(const Teuchos::Ptr<State>& S) {
-  // initialize coupling terms
-  S->GetFieldData("surface_subsurface_flux", name_)->PutScalar(0.);
-  S->GetField("surface_subsurface_flux", name_)->set_initialized();
->>>>>>> 6221cd35
-
    // initialize coupling terms
   S->GetFieldData(getKey(domain_ss,"surface_subsurface_flux"), name_)->PutScalar(0.);
   S->GetField(getKey(domain_ss,"surface_subsurface_flux"), name_)->set_initialized();
   // Initialize all sub PKs.
-<<<<<<< HEAD
-  MPC<PKPhysicalBDFBase>::initialize(S);
-=======
+
   MPC<PK_PhysicalBDF_Default>::Initialize(S);
 
->>>>>>> 6221cd35
   // ensure continuity of ICs... surface takes precedence.
   CopySurfaceToSubsurface(*S->GetFieldData(getKey(domain_surf,"pressure"), sub_pks_[1]->name()),
 			  S->GetFieldData(getKey(domain_ss,"pressure"), sub_pks_[0]->name()).ptr());
