/* -*-  mode: c++; c-default-style: "google"; indent-tabs-mode: nil -*- */

/* -------------------------------------------------------------------------
ATS

License: see $ATS_DIR/COPYRIGHT
Author: Ethan Coon
------------------------------------------------------------------------- */
#include "boost/algorithm/string/predicate.hpp"

#include "energy_bc_factory.hh"
#include "advection_factory.hh"

#include "OperatorDiffusionFactory.hh"
#include "OperatorDiffusion.hh"
#include "upwind_cell_centered.hh"
#include "upwind_arithmetic_mean.hh"
#include "upwind_total_flux.hh"
#include "upwind_gravity_flux.hh"
#include "enthalpy_evaluator.hh"

#include "CompositeVectorFunction.hh"
#include "CompositeVectorFunctionFactory.hh"

#include "energy_base.hh"

#define MORE_DEBUG_FLAG 0


namespace Amanzi {
namespace Energy {


<<<<<<< HEAD

  EnergyBase::EnergyBase(Teuchos::Ptr<State> S, const Teuchos::RCP<Teuchos::ParameterList>& plist,
                       Teuchos::ParameterList& FElist,
                       const Teuchos::RCP<TreeVector>& solution) :
    PKDefaultBase(S, plist, FElist, solution),
    PKPhysicalBDFBase(S, plist, FElist, solution),
=======
EnergyBase::EnergyBase(Teuchos::ParameterList& FElist,
                       const Teuchos::RCP<Teuchos::ParameterList>& plist,
                       const Teuchos::RCP<State>& S,
                       const Teuchos::RCP<TreeVector>& solution) :
    PK(FElist, plist, S, solution),
    PK_PhysicalBDF_Default(FElist, plist, S, solution),
>>>>>>> 6221cd35
    modify_predictor_with_consistent_faces_(false),
    modify_predictor_for_freezing_(false),
    coupled_to_subsurface_via_temp_(false),
    coupled_to_subsurface_via_flux_(false),
    coupled_to_surface_via_temp_(false),
    coupled_to_surface_via_flux_(false),
    niter_(0),
    flux_exists_(true),
    implicit_advection_(true) {

  if (!plist_->isParameter("conserved quantity suffix"))
    plist_->set("conserved quantity suffix", "energy");

  // set a default absolute tolerance
  if (!plist_->isParameter("absolute error tolerance")) {

    if (domain_ == "surface" || domain_ == "surface_star" || (boost::ends_with(domain_, "surface"))) {
      // h * nl * u at 1C in MJ/mol
      plist_->set("absolute error tolerance", .01 * 55000. * 76.e-6);
    } else if ((domain_ == "domain") || (boost::starts_with(domain_, "column"))) {
      // phi * s * nl * u at 1C in MJ/mol
      plist_->set("absolute error tolerance", .5 * .1 * 55000. * 76.e-6);
    } else {
      ASSERT(0);
    }
  }
}


// -------------------------------------------------------------
// Setup
// -------------------------------------------------------------
void EnergyBase::Setup(const Teuchos::Ptr<State>& S) {
  PK_PhysicalBDF_Default::Setup(S);

  SetupEnergy_(S);
  SetupPhysicalEvaluators_(S);

};


void EnergyBase::SetupEnergy_(const Teuchos::Ptr<State>& S) {
  // Set up keys if they were not already set.
  if (energy_key_.empty()) {
    energy_key_ = plist_->get<std::string>("energy key",
            getKey(domain_, "energy"));
  }
  if (enthalpy_key_.empty()) {
    enthalpy_key_ = plist_->get<std::string>("enthalpy key",
            getKey(domain_, "enthalpy"));
  }
  if (denthalpy_key_.empty()) {
    denthalpy_key_ = plist_->get<std::string>("enthalpy derivative key",
            std::string("d")+enthalpy_key_+std::string("_d")+key_);
  }
  if (flux_key_.empty()) {
    flux_key_ = plist_->get<std::string>("flux key",
            getKey(domain_, "mass_flux"));
  }
  if (energy_flux_key_.empty()) {
    energy_flux_key_ = plist_->get<std::string>("energy flux key",
            getKey(domain_, "energy_flux"));
  }
  if (adv_energy_flux_key_.empty()) {
    adv_energy_flux_key_ = plist_->get<std::string>("advected energy flux key",
            getKey(domain_, "advected_energy_flux"));
  }
  if (conductivity_key_.empty()) {
    conductivity_key_ = plist_->get<std::string>("conductivity key",
            getKey(domain_, "thermal_conductivity"));
  }
  if (uw_conductivity_key_.empty()) {
    uw_conductivity_key_ = plist_->get<std::string>("upwind conductivity key",
            getKey(domain_, "upwind_thermal_conductivity"));
  }
  if (de_dT_key_.empty()) {
    de_dT_key_ = plist_->get<std::string>("de/dT key",
            std::string("d")+energy_key_+std::string("_d")+key_);
  }
  if (source_key_.empty()) {
    source_key_ = plist_->get<std::string>("source key",
            getKey(domain_, "total_energy_source"));
  }
  if (dsource_dT_key_.empty()) {
    dsource_dT_key_ = std::string("d")+source_key_+std::string("_d")+key_;
  }

  // Get data for special-case entities.
  S->RequireField(cell_vol_key_)->SetMesh(mesh_)
      ->AddComponent("cell", AmanziMesh::CELL, 1);
  S->RequireFieldEvaluator(cell_vol_key_);
  S->RequireScalar("atmospheric_pressure");

  // Set up Operators
  // -- boundary conditions
  Teuchos::ParameterList bc_plist = plist_->sublist("boundary conditions", true);
  EnergyBCFactory bc_factory(mesh_, bc_plist);
  bc_temperature_ = bc_factory.CreateTemperature();
  bc_diff_flux_ = bc_factory.CreateDiffusiveFlux();
  bc_flux_ = bc_factory.CreateTotalFlux();

  int nfaces = mesh_->num_entities(AmanziMesh::FACE, AmanziMesh::USED);
  bc_markers_.resize(nfaces, Operators::OPERATOR_BC_NONE);
  bc_values_.resize(nfaces, 0.0);
  std::vector<double> mixed;
  bc_ = Teuchos::rcp(new Operators::BCs(Operators::OPERATOR_BC_TYPE_FACE, bc_markers_, bc_values_, mixed));

  bc_markers_adv_.resize(nfaces, Operators::OPERATOR_BC_NONE);
  bc_values_adv_.resize(nfaces, 0.0);
  bc_adv_ = Teuchos::rcp(new Operators::BCs(Operators::OPERATOR_BC_TYPE_FACE,
          bc_markers_adv_, bc_values_adv_, mixed));

  // -- nonlinear coefficient
  std::string method_name = plist_->get<std::string>("upwind conductivity method",
          "arithmetic mean");
  if (method_name == "cell centered") {
    upwinding_ = Teuchos::rcp(new Operators::UpwindCellCentered(name_,
            conductivity_key_, uw_conductivity_key_));
  } else if (method_name == "arithmetic mean") {
    upwinding_ = Teuchos::rcp(new Operators::UpwindArithmeticMean(name_,
            conductivity_key_, uw_conductivity_key_));
  } else {
    std::stringstream messagestream;
    messagestream << "Energy PK has no upwinding method named: " << method_name;
    Errors::Message message(messagestream.str());
    Exceptions::amanzi_throw(message);
  }

  std::string coef_location = upwinding_->CoefficientLocation();
  if (coef_location == "upwind: face") {  
    S->RequireField(uw_conductivity_key_, name_)->SetMesh(mesh_)
        ->SetGhosted()->SetComponent("face", AmanziMesh::FACE, 1);
  } else if (coef_location == "standard: cell") {
    S->RequireField(uw_conductivity_key_, name_)->SetMesh(mesh_)
        ->SetGhosted()->SetComponent("cell", AmanziMesh::CELL, 1);
  } else {
    Errors::Message message("Unknown upwind coefficient location in energy.");
    Exceptions::amanzi_throw(message);
  }
  S->GetField(uw_conductivity_key_,name_)->set_io_vis(false);
  
  // -- create the forward operator for the diffusion term
  Teuchos::ParameterList& mfd_plist = plist_->sublist("Diffusion");
  mfd_plist.set("nonlinear coefficient", coef_location);
  Operators::OperatorDiffusionFactory opfactory;
  matrix_diff_ = opfactory.Create(mfd_plist, mesh_, bc_);
  matrix_diff_->SetTensorCoefficient(Teuchos::null);
  matrix_ = matrix_diff_->global_operator();

  // -- create the forward operator for the advection term
  Operators::AdvectionFactory advection_factory;
  Teuchos::ParameterList advect_plist = plist_->sublist("Advection");
  matrix_adv_ = Teuchos::rcp(new Operators::OperatorAdvection(advect_plist, mesh_));
  
  // -- create the operators for the preconditioner
  //    diffusion
  Teuchos::ParameterList& mfd_pc_plist = plist_->sublist("Diffusion PC");
  mfd_pc_plist.set("nonlinear coefficient", coef_location);
  if (!mfd_pc_plist.isParameter("discretization primary"))
    mfd_pc_plist.set("discretization primary", mfd_plist.get<std::string>("discretization primary"));
  if (!mfd_pc_plist.isParameter("discretization secondary") && mfd_plist.isParameter("discretization secondary"))
    mfd_pc_plist.set("discretization secondary", mfd_plist.get<std::string>("discretization secondary"));
  if (!mfd_pc_plist.isParameter("schema") && mfd_plist.isParameter("schema"))
    mfd_pc_plist.set("schema", mfd_plist.get<Teuchos::Array<std::string> >("schema"));

  preconditioner_diff_ = opfactory.Create(mfd_pc_plist, mesh_, bc_);
  preconditioner_diff_->SetTensorCoefficient(Teuchos::null);
  preconditioner_ = preconditioner_diff_->global_operator();
  
  //    If using approximate Jacobian for the preconditioner, we also
  //    need derivative information.  This means upwinding the
  //    derivative.
  jacobian_ = mfd_pc_plist.get<std::string>("Newton correction", "none") != "none";
  if (jacobian_) {
    if (preconditioner_->RangeMap().HasComponent("face")) {
      // MFD -- upwind required
      dconductivity_key_ = getDerivKey(conductivity_key_, key_);
      duw_conductivity_key_ = getDerivKey(uw_conductivity_key_, key_);
        
      S->RequireField(duw_conductivity_key_, name_)
        ->SetMesh(mesh_)->SetGhosted()
        ->SetComponent("face", AmanziMesh::FACE, 1);

      // upwinding_deriv_ = Teuchos::rcp(new Operators::UpwindArithmeticMean(name_,
      //                                 dconductivity_key_, duw_conductivity_key_));
      upwinding_deriv_ = Teuchos::rcp(new Operators::UpwindTotalFlux(name_,
                                      dconductivity_key_, duw_conductivity_key_,
                                      energy_flux_key_, 1.e-8));

    } else {
      // FV -- no upwinding
      dconductivity_key_ = getDerivKey(conductivity_key_, key_);
      duw_conductivity_key_ = std::string();
    }
  }
  

  // -- accumulation terms
  Teuchos::ParameterList& acc_pc_plist = plist_->sublist("Accumulation PC");
  acc_pc_plist.set("entity kind", "cell");
  preconditioner_acc_ = Teuchos::rcp(new Operators::OperatorAccumulation(acc_pc_plist, preconditioner_));

  //  -- advection terms
  implicit_advection_ = !plist_->get<bool>("explicit advection", false);
  if (implicit_advection_) {
    implicit_advection_in_pc_ = !plist_->get<bool>("supress advective terms in preconditioner", false);

    if (implicit_advection_in_pc_) {
      Teuchos::ParameterList advect_plist = plist_->sublist("Advection PC");
      preconditioner_adv_ = Teuchos::rcp(new Operators::OperatorAdvection(advect_plist, preconditioner_));
    }
  }

  //    symbolic assemble
  precon_used_ = plist_->isSublist("preconditioner");
  if (precon_used_) {
    preconditioner_->SymbolicAssembleMatrix();

    //    Potentially create a linear solver
    if (plist_->isSublist("linear solver")) {
      Teuchos::ParameterList linsolve_sublist = plist_->sublist("linear solver");
      AmanziSolvers::LinearOperatorFactory<Operators::Operator,CompositeVector,CompositeVectorSpace> fac;
      lin_solver_ = fac.Create(linsolve_sublist, preconditioner_);
    } else {
      lin_solver_ = preconditioner_;
    }
  }  

  // -- advection of enthalpy
  S->RequireField(enthalpy_key_)->SetMesh(mesh_)
    ->SetGhosted()
    ->AddComponent("cell", AmanziMesh::CELL, 1)
    ->AddComponent("boundary_face", AmanziMesh::BOUNDARY_FACE, 1);
  Teuchos::ParameterList enth_plist = plist_->sublist("enthalpy evaluator");
  enth_plist.set("enthalpy key", enthalpy_key_);
  Teuchos::RCP<EnthalpyEvaluator> enth =
    Teuchos::rcp(new EnthalpyEvaluator(enth_plist));
  S->SetFieldEvaluator(enthalpy_key_, enth);

  // source terms
  is_source_term_ = plist_->get<bool>("source term");
  if (is_source_term_) {
    S->RequireField(source_key_)->SetMesh(mesh_)
        ->AddComponent("cell", AmanziMesh::CELL, 1);
    S->RequireFieldEvaluator(source_key_);
  }

  // coupling terms
  // -- subsurface PK, coupled to the surface
  coupled_to_surface_via_flux_ =
      plist_->get<bool>("coupled to surface via flux", false);
  if (coupled_to_surface_via_flux_) {
    if (ss_flux_key_.empty()) {
      ss_flux_key_ = plist_->get<std::string>("surface-subsurface energy flux key",
              getKey(domain_, "surface_subsurface_energy_flux"));
    }

    std::string domain_surf;
    if (boost::starts_with(domain_, "column"))
      domain_surf = domain_ + "_surface";
    else
      domain_surf = "surface";
    
    S->RequireField(ss_flux_key_)
        ->SetMesh(S->GetMesh(domain_surf))
        ->AddComponent("cell", AmanziMesh::CELL, 1);
  }

  coupled_to_surface_via_temp_ =
      plist_->get<bool>("coupled to surface via temperature", false);
  if (coupled_to_surface_via_temp_) {
    // surface temperature used for BCs
    S->RequireField("surface_temperature")
        ->SetMesh(S->GetMesh("surface"))
        ->AddComponent("cell", AmanziMesh::CELL, 1);
  }

  // -- Make sure coupling isn't flagged multiple ways.
  if (coupled_to_surface_via_flux_ && coupled_to_surface_via_temp_) {
    Errors::Message message("Energy PK requested both flux and temperature coupling -- choose one.");
    Exceptions::amanzi_throw(message);
  }

  // -- primary variable
  S->RequireField(key_, name_)->Update(matrix_->RangeMap())->SetGhosted();
  
  // Require a field for the mass flux for advection.
  flux_exists_ = S->HasField(flux_key_); // this bool is needed to know if PK
                                         // makes flux or we need an
                                         // independent variable evaluator

  S->RequireField(flux_key_)->SetMesh(mesh_)->SetGhosted()
      ->AddComponent("face", AmanziMesh::FACE, 1);

  // Require a field for the energy fluxes.
  S->RequireField(energy_flux_key_, name_)->SetMesh(mesh_)->SetGhosted()
      ->SetComponent("face", AmanziMesh::FACE, 1);
  S->RequireField(adv_energy_flux_key_, name_)->SetMesh(mesh_)->SetGhosted()
      ->SetComponent("face", AmanziMesh::FACE, 1);

  // -- simply limit to close to 0
  modify_predictor_for_freezing_ =
      plist_->get<bool>("modify predictor for freezing", false);
  // -- ewc and other predictors can result in odd face values
  modify_predictor_with_consistent_faces_ =
      plist_->get<bool>("modify predictor with consistent faces", false);

  // correction controls
  T_limit_ = plist_->get<double>("limit correction to temperature change [K]", -1.);
};


// -------------------------------------------------------------
// Initialize PK
// -------------------------------------------------------------
void EnergyBase::Initialize(const Teuchos::Ptr<State>& S) {
  // initialize BDF stuff and physical domain stuff
  PK_PhysicalBDF_Default::Initialize(S);

#if MORE_DEBUG_FLAG
  for (int i=1; i!=23; ++i) {
    std::stringstream namestream;
    namestream << domain_prefix_ << "energy_residual_" << i;
    S->GetFieldData(namestream.str(),name_)->PutScalar(0.);
    S->GetField(namestream.str(),name_)->set_initialized();

    std::stringstream solnstream;
    solnstream << domain_prefix_ << "energy_solution_" << i;
    S->GetFieldData(solnstream.str(),name_)->PutScalar(0.);
    S->GetField(solnstream.str(),name_)->set_initialized();
  }

#endif

  // initialize energy flux
  S->GetFieldData(energy_flux_key_, name_)->PutScalar(0.0);
  S->GetField(energy_flux_key_, name_)->set_initialized();
  S->GetFieldData(adv_energy_flux_key_, name_)->PutScalar(0.0);
  S->GetField(adv_energy_flux_key_, name_)->set_initialized();
  S->GetFieldData(uw_conductivity_key_, name_)->PutScalar(0.0);
  S->GetField(uw_conductivity_key_, name_)->set_initialized();
  if (!duw_conductivity_key_.empty()) {
    S->GetFieldData(duw_conductivity_key_, name_)->PutScalar(0.);
    S->GetField(duw_conductivity_key_, name_)->set_initialized();
  }
  
  // potentially initialize mass flux
  if (!flux_exists_) {
    S->GetField(flux_key_, name_)->Initialize(plist_->sublist(flux_key_));
  }

};


// -----------------------------------------------------------------------------
// Update any secondary (dependent) variables given a solution.
//
//   After a timestep is evaluated (or at ICs), there is no way of knowing if
//   secondary variables have been updated to be consistent with the new
//   solution.
// -----------------------------------------------------------------------------
void EnergyBase::CommitStep(double t_old, double t_new, const Teuchos::RCP<State>& S) {

  double dt = t_new - t_old;
  Teuchos::OSTab tab = vo_->getOSTab();
  if (vo_->os_OK(Teuchos::VERB_EXTREME))
    *vo_->os() << "Commiting state." << std::endl;
  PK_PhysicalBDF_Default::CommitStep(t_old, t_new, S);

  bc_temperature_->Compute(S->time());
  bc_diff_flux_->Compute(S->time());
  bc_flux_->Compute(S->time());
  UpdateBoundaryConditions_(S.ptr());
  
  niter_ = 0;
  bool update = UpdateConductivityData_(S.ptr());

  // if (update_flux_ == UPDATE_FLUX_TIMESTEP ||
  //     (update_flux_ == UPDATE_FLUX_ITERATION && update)) {
  Teuchos::RCP<const CompositeVector> conductivity =
      S->GetFieldData(uw_conductivity_key_);
  matrix_diff_->global_operator()->Init();
  matrix_diff_->SetScalarCoefficient(conductivity, Teuchos::null);
  matrix_diff_->UpdateMatrices(Teuchos::null, Teuchos::null);

  Teuchos::RCP<const CompositeVector> temp = S->GetFieldData(key_);
  Teuchos::RCP<CompositeVector> eflux = S->GetFieldData(energy_flux_key_, name_);
  matrix_diff_->UpdateFlux(*temp, *eflux);
  //  }

  // calculate the advected energy as a diagnostic
  Teuchos::RCP<const CompositeVector> flux = S->GetFieldData(flux_key_);
  matrix_adv_->Setup(*flux);
  S->GetFieldEvaluator(enthalpy_key_)->HasFieldChanged(S.ptr(), name_);
  Teuchos::RCP<const CompositeVector> enth = S->GetFieldData(enthalpy_key_);;
  ApplyDirichletBCsToEnthalpy_(S.ptr());

  CompositeVector& adv_energy = *S->GetFieldData(adv_energy_flux_key_, name_);  
  matrix_adv_->UpdateFlux(*enth, *flux, bc_adv_, adv_energy);  

};


// -- Calculate any diagnostics prior to doing vis
void EnergyBase::CalculateDiagnostics(const Teuchos::RCP<State>& S) {
}


bool EnergyBase::UpdateConductivityData_(const Teuchos::Ptr<State>& S) {
  bool update = S->GetFieldEvaluator(conductivity_key_)->HasFieldChanged(S, name_);
  if (update) {
    upwinding_->Update(S);

    Teuchos::RCP<CompositeVector> uw_cond =
        S->GetFieldData(uw_conductivity_key_, name_);
    if (uw_cond->HasComponent("face"))
      uw_cond->ScatterMasterToGhosted("face");
  }
  return update;
}


bool EnergyBase::UpdateConductivityDerivativeData_(const Teuchos::Ptr<State>& S) {
  Teuchos::OSTab tab = vo_->getOSTab();
  if (vo_->os_OK(Teuchos::VERB_EXTREME))
    *vo_->os() << "  Updating conductivity derivatives? ";

  bool update = S->GetFieldEvaluator(conductivity_key_)
    ->HasFieldDerivativeChanged(S, name_, key_);

  if (update) {
    if (!duw_conductivity_key_.empty()) {
      upwinding_deriv_->Update(S);

      Teuchos::RCP<CompositeVector> duw_cond =
        S->GetFieldData(duw_conductivity_key_, name_);
      if (duw_cond->HasComponent("face"))
        duw_cond->ScatterMasterToGhosted("face");
    } else {
      Teuchos::RCP<const CompositeVector> dcond =
        S->GetFieldData(dconductivity_key_);
      dcond->ScatterMasterToGhosted("cell");
    }
  }
  return update;
}

// -----------------------------------------------------------------------------
// Evaluate boundary conditions at the current time.
// -----------------------------------------------------------------------------
void EnergyBase::UpdateBoundaryConditions_(
    const Teuchos::Ptr<State>& S) {
  Teuchos::OSTab tab = vo_->getOSTab();
  if (vo_->os_OK(Teuchos::VERB_EXTREME))
    *vo_->os() << "  Updating BCs." << std::endl;

  for (unsigned int n=0; n!=bc_markers_.size(); ++n) {
    bc_markers_[n] = Operators::OPERATOR_BC_NONE;
    bc_values_[n] = 0.0;
    bc_markers_adv_[n] = Operators::OPERATOR_BC_NONE;
    bc_values_adv_[n] = 0.0;
  }

  // Dirichlet temperature boundary conditions
  for (Functions::BoundaryFunction::Iterator bc=bc_temperature_->begin();
       bc!=bc_temperature_->end(); ++bc) {
    int f = bc->first;
    bc_markers_[f] = Operators::OPERATOR_BC_DIRICHLET;
    bc_values_[f] = bc->second;
    bc_markers_adv_[f] = Operators::OPERATOR_BC_DIRICHLET;
  }

  // Neumann flux boundary conditions
  for (Functions::BoundaryFunction::Iterator bc=bc_flux_->begin();
       bc!=bc_flux_->end(); ++bc) {
    int f = bc->first;
    bc_markers_[f] = Operators::OPERATOR_BC_NEUMANN;
    bc_values_[f] = bc->second;
    bc_markers_adv_[f] = Operators::OPERATOR_BC_NEUMANN;
    bc_values_adv_[f] = 0.;
    // push all onto diffusion, assuming that the incoming enthalpy is 0 (likely mass flux is 0)
  }

  // Zero diffusive flux, potentially advective flux
  for (Functions::BoundaryFunction::Iterator bc=bc_diff_flux_->begin();
       bc!=bc_diff_flux_->end(); ++bc) {
    int f = bc->first;
    bc_markers_[f] = Operators::OPERATOR_BC_NEUMANN;
    bc_values_[f] = bc->second;
    bc_markers_adv_[f] = Operators::OPERATOR_BC_DIRICHLET;
  }
  
  // Dirichlet temperature boundary conditions from a coupled surface.
  if (coupled_to_surface_via_temp_) {
    // Face is Dirichlet with value of surface temp
    Teuchos::RCP<const AmanziMesh::Mesh> surface = S->GetMesh("surface");
    const Epetra_MultiVector& temp = *S->GetFieldData("surface_temperature")
        ->ViewComponent("cell",false);

    int ncells_surface = temp.MyLength();
    for (int c=0; c!=ncells_surface; ++c) {
      // -- get the surface cell's equivalent subsurface face
      AmanziMesh::Entity_ID f =
        surface->entity_get_parent(AmanziMesh::CELL, c);

      // -- set that value to dirichlet
      bc_markers_[f] = Operators::OPERATOR_BC_DIRICHLET;
      bc_values_[f] = temp[0][c];
      bc_markers_adv_[f] = Operators::OPERATOR_BC_DIRICHLET;

    }
  }

  // surface coupling
  if (coupled_to_surface_via_flux_) {
    // Diffusive fluxes are given by the residual of the surface equation.
    // Advective fluxes are given by the surface temperature and whatever flux we have.

    Key domain_surf;
    if(domain_.substr(0,6) == "column")
      domain_surf = domain_ + "_surface";
    else
      domain_surf = "surface";
      
    Teuchos::RCP<const AmanziMesh::Mesh> surface = S->GetMesh(domain_surf);
    const Epetra_MultiVector& flux =
      *S->GetFieldData(getKey(domain_,"surface_subsurface_energy_flux"))
        ->ViewComponent("cell",false);

    int ncells_surface = flux.MyLength();
    for (int c=0; c!=ncells_surface; ++c) {
      // -- get the surface cell's equivalent subsurface face
      AmanziMesh::Entity_ID f =
        surface->entity_get_parent(AmanziMesh::CELL, c);

      // -- set that value to Neumann
      bc_markers_[f] = Operators::OPERATOR_BC_NEUMANN;
      // flux is in units of J / s, whereas Neumann BCs are J/s/A
      bc_values_[f] = flux[0][c] / mesh_->face_area(f);

      // -- mark advective BCs as Dirichlet: this ensures the surface
      //    temperature is picked up and advective fluxes are treated
      //    via advection operator, not diffusion operator.
      bc_markers_adv_[f] = Operators::OPERATOR_BC_DIRICHLET;
    }
  }

  // mark all remaining boundary conditions as zero flux conditions
  AmanziMesh::Entity_ID_List cells;
  int nfaces_owned = mesh_->num_entities(AmanziMesh::FACE, AmanziMesh::OWNED);
  for (int f = 0; f < nfaces_owned; f++) {
    if (bc_markers_[f] == Operators::OPERATOR_BC_NONE) {
      mesh_->face_get_cells(f, AmanziMesh::USED, &cells);
      int ncells = cells.size();

      if (ncells == 1) {
        bc_markers_[f] = Operators::OPERATOR_BC_NEUMANN;
        bc_values_[f] = 0.0;
        bc_markers_adv_[f] = Operators::OPERATOR_BC_NEUMANN;
        bc_values_adv_[f] = 0.0;
      }
    }
  }
  

};



// -----------------------------------------------------------------------------
// Check admissibility of the solution guess.
// -----------------------------------------------------------------------------
bool EnergyBase::IsAdmissible(Teuchos::RCP<const TreeVector> up) {
  Teuchos::OSTab tab = vo_->getOSTab();
  if (vo_->os_OK(Teuchos::VERB_EXTREME))
    *vo_->os() << "  Checking admissibility..." << std::endl;

  // For some reason, wandering PKs break most frequently with an unreasonable
  // temperature.  This simply tries to catch that before it happens.
  Teuchos::RCP<const CompositeVector> temp = up->Data();
  double minT, maxT;
  
  const Epetra_MultiVector& temp_c = *temp->ViewComponent("cell",false);
  double minT_c(1.e6), maxT_c(-1.e6);
  int min_c(-1), max_c(-1);
  for (int c=0; c!=temp_c.MyLength(); ++c) {
    if (temp_c[0][c] < minT_c) {
      minT_c = temp_c[0][c];
      min_c = c;
    }
    if (temp_c[0][c] > maxT_c) {
      maxT_c = temp_c[0][c];
      max_c = c;
    }
  }

  double minT_f(1.e6), maxT_f(-1.e6);
  int min_f(-1), max_f(-1);
  if (temp->HasComponent("face")) {
    const Epetra_MultiVector& temp_f = *temp->ViewComponent("face",false);
    for (int f=0; f!=temp_f.MyLength(); ++f) {
      if (temp_f[0][f] < minT_f) {
        minT_f = temp_f[0][f];
        min_f = f;
      }
      if (temp_f[0][f] > maxT_f) {
        maxT_f = temp_f[0][f];
        max_f = f;
      }
    }
    minT = std::min(minT_c, minT_f);
    maxT = std::max(maxT_c, maxT_f);

  } else {
    minT = minT_c;
    maxT = maxT_c;
  }

  double minT_l = minT;
  double maxT_l = maxT;
  mesh_->get_comm()->MaxAll(&maxT_l, &maxT, 1);
  mesh_->get_comm()->MinAll(&minT_l, &minT, 1);
  
  if (vo_->os_OK(Teuchos::VERB_HIGH)) {
    *vo_->os() << "    Admissible T? (min/max): " << minT << ",  " << maxT << std::endl;
  }

  if (minT < 200.0 || maxT > 300.0) {
    if (vo_->os_OK(Teuchos::VERB_MEDIUM)) {
      *vo_->os() << " is not admissible, as it is not within bounds of constitutive models:" << std::endl;
      ENorm_t global_minT_c, local_minT_c;
      ENorm_t global_maxT_c, local_maxT_c;

      local_minT_c.value = minT_c;
      local_minT_c.gid = temp_c.Map().GID(min_c);
      local_maxT_c.value = maxT_c;
      local_maxT_c.gid = temp_c.Map().GID(max_c);

      if (domain_.substr(0,6) == "column"){
        MPI_Allreduce(&local_minT_c, &global_minT_c, 1, MPI_DOUBLE_INT, MPI_MINLOC, MPI_COMM_SELF);
        MPI_Allreduce(&local_maxT_c, &global_maxT_c, 1, MPI_DOUBLE_INT, MPI_MAXLOC, MPI_COMM_SELF);
      }
      else
        {
          MPI_Allreduce(&local_minT_c, &global_minT_c, 1, MPI_DOUBLE_INT, MPI_MINLOC, MPI_COMM_WORLD);
          MPI_Allreduce(&local_maxT_c, &global_maxT_c, 1, MPI_DOUBLE_INT, MPI_MAXLOC, MPI_COMM_WORLD);
        }

        *vo_->os() << "   cells (min/max): [" << global_minT_c.gid << "] " << global_minT_c.value
                 << ", [" << global_maxT_c.gid << "] " << global_maxT_c.value << std::endl;

      if (temp->HasComponent("face")) {
        const Epetra_MultiVector& temp_f = *temp->ViewComponent("face",false);
        ENorm_t global_minT_f, local_minT_f;
        ENorm_t global_maxT_f, local_maxT_f;

        local_minT_f.value = minT_f;
        local_minT_f.gid = temp_f.Map().GID(min_f);
        local_maxT_f.value = maxT_f;
        local_maxT_f.gid = temp_f.Map().GID(max_f);
        

        if (domain_.substr(0,6) == "column"){
          MPI_Allreduce(&local_minT_f, &global_minT_f, 1, MPI_DOUBLE_INT, MPI_MINLOC, MPI_COMM_SELF);
          MPI_Allreduce(&local_maxT_f, &global_maxT_f, 1, MPI_DOUBLE_INT, MPI_MAXLOC, MPI_COMM_SELF);
        }
        else {
          MPI_Allreduce(&local_minT_f, &global_minT_f, 1, MPI_DOUBLE_INT, MPI_MINLOC, MPI_COMM_WORLD);
          MPI_Allreduce(&local_maxT_f, &global_maxT_f, 1, MPI_DOUBLE_INT, MPI_MAXLOC, MPI_COMM_WORLD);
        }

        *vo_->os() << "   cells (min/max): [" << global_minT_f.gid << "] " << global_minT_f.value
                   << ", [" << global_maxT_f.gid << "] " << global_maxT_f.value << std::endl;
      }
    }
    return false;
  }
  return true;
}


// -----------------------------------------------------------------------------
// BDF takes a prediction step -- make sure it is physical and otherwise ok.
// -----------------------------------------------------------------------------
bool EnergyBase::ModifyPredictor(double h, Teuchos::RCP<const TreeVector> u0,
        Teuchos::RCP<TreeVector> u) {
  Teuchos::OSTab tab = vo_->getOSTab();
  if (vo_->os_OK(Teuchos::VERB_EXTREME))
    *vo_->os() << "Modifying predictor:" << std::endl;

  // update boundary conditions
  bc_temperature_->Compute(S_next_->time());
  bc_flux_->Compute(S_next_->time());
  UpdateBoundaryConditions_(S_next_.ptr());
  
  // push Dirichlet data into predictor
  if (u->Data()->HasComponent("boundary_cell")) {
    ApplyBoundaryConditions_(u->Data().ptr());
  }

  bool modified = false;
  if (modify_predictor_for_freezing_) {
    const Epetra_MultiVector& u0_c = *u0->Data()->ViewComponent("cell",false);
    Epetra_MultiVector& u_c = *u->Data()->ViewComponent("cell",false);

    for (int c=0; c!=u0_c.MyLength(); ++c) {
      if (u0_c[0][c] > 273.15 && u_c[0][c] < 273.15) {
        u_c[0][c] = 273.15 - .00001;
        modified = true;
      }
    }
  }

  if (modify_predictor_with_consistent_faces_) {
    if (vo_->os_OK(Teuchos::VERB_EXTREME))
      *vo_->os() << "  modifications for consistent face temperatures." << std::endl;
    CalculateConsistentFaces(u->Data().ptr());
    modified = true;
  }
  return modified;
}


// -----------------------------------------------------------------------------
// Given an arbitrary set of cell values, calculate consitent face constraints.
//
//  This is useful for prediction steps, hacky preconditioners, etc.
// -----------------------------------------------------------------------------
void EnergyBase::CalculateConsistentFaces(const Teuchos::Ptr<CompositeVector>& u) {

  // average cells to faces to give a reasonable initial guess
  u->ScatterMasterToGhosted("cell");
  const Epetra_MultiVector& u_c = *u->ViewComponent("cell",true);
  Epetra_MultiVector& u_f = *u->ViewComponent("face",false);

  int f_owned = u_f.MyLength();
  for (int f=0; f!=f_owned; ++f) {
    AmanziMesh::Entity_ID_List cells;
    mesh_->face_get_cells(f, AmanziMesh::USED, &cells);
    int ncells = cells.size();

    double face_value = 0.0;
    for (int n=0; n!=ncells; ++n) {
      face_value += u_c[0][cells[n]];
    }
    u_f[0][f] = face_value / ncells;
  }
  ChangedSolution();
  
  // use old BCs
  // // update boundary conditions
  // bc_temperature_->Compute(S_next_->time());
  // bc_diff_flux_->Compute(S_next_->time());
  // bc_flux_->Compute(S_next_->time());
  // UpdateBoundaryConditions_(S_next_.ptr());

  // use old conductivity
  // div K_e grad u
  //  bool update = UpdateConductivityData_(S_next_.ptr());
  Teuchos::RCP<const CompositeVector> conductivity =
      S_next_->GetFieldData(uw_conductivity_key_);

  // Update the preconditioner
  matrix_diff_->global_operator()->Init();
  matrix_diff_->SetScalarCoefficient(conductivity, Teuchos::null);
  matrix_diff_->UpdateMatrices(Teuchos::null, Teuchos::null);
  matrix_diff_->ApplyBCs(true, true);

  // derive the consistent faces, involves a solve
  matrix_diff_->UpdateConsistentFaces(*u);
}



AmanziSolvers::FnBaseDefs::ModifyCorrectionResult
EnergyBase::ModifyCorrection(double h, Teuchos::RCP<const TreeVector> res,
                             Teuchos::RCP<const TreeVector> u,
                             Teuchos::RCP<TreeVector> du) {

  int my_limited = 0;
  int n_limited = 0;
  if (T_limit_ > 0.) {
    for (CompositeVector::name_iterator comp=du->Data()->begin();
         comp!=du->Data()->end(); ++comp) {
      Epetra_MultiVector& du_c = *du->Data()->ViewComponent(*comp,false);

      double max;
      du_c.NormInf(&max);
      if (vo_->os_OK(Teuchos::VERB_HIGH)) {
        *vo_->os() << "Max temperature correction (" << *comp << ") = " << max << std::endl;
      }

      for (int c=0; c!=du_c.MyLength(); ++c) {
        if (std::abs(du_c[0][c]) > T_limit_) {
          du_c[0][c] = ((du_c[0][c] > 0) - (du_c[0][c] < 0)) * T_limit_;
          my_limited++;
        }
      }
    }
    mesh_->get_comm()->SumAll(&my_limited, &n_limited, 1);
  }

  if (n_limited > 0) {
    if (vo_->os_OK(Teuchos::VERB_HIGH)) {
      *vo_->os() << "  limited by temperature." << std::endl;
    }
    return AmanziSolvers::FnBaseDefs::CORRECTION_MODIFIED;
  }
  return AmanziSolvers::FnBaseDefs::CORRECTION_NOT_MODIFIED;
}

} // namespace Energy
} // namespace Amanzi<|MERGE_RESOLUTION|>--- conflicted
+++ resolved
@@ -31,21 +31,12 @@
 namespace Energy {
 
 
-<<<<<<< HEAD
-
-  EnergyBase::EnergyBase(Teuchos::Ptr<State> S, const Teuchos::RCP<Teuchos::ParameterList>& plist,
-                       Teuchos::ParameterList& FElist,
-                       const Teuchos::RCP<TreeVector>& solution) :
-    PKDefaultBase(S, plist, FElist, solution),
-    PKPhysicalBDFBase(S, plist, FElist, solution),
-=======
 EnergyBase::EnergyBase(Teuchos::ParameterList& FElist,
                        const Teuchos::RCP<Teuchos::ParameterList>& plist,
                        const Teuchos::RCP<State>& S,
                        const Teuchos::RCP<TreeVector>& solution) :
     PK(FElist, plist, S, solution),
     PK_PhysicalBDF_Default(FElist, plist, S, solution),
->>>>>>> 6221cd35
     modify_predictor_with_consistent_faces_(false),
     modify_predictor_for_freezing_(false),
     coupled_to_subsurface_via_temp_(false),
