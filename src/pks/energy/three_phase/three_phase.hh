--- conflicted
+++ resolved
@@ -23,21 +23,13 @@
 class ThreePhase : public TwoPhase {
 
 public:
-<<<<<<< HEAD
 
-  ThreePhase(Teuchos::Ptr<State> S, const Teuchos::RCP<Teuchos::ParameterList>& plist,
-             Teuchos::ParameterList& FElist,
-             const Teuchos::RCP<TreeVector>& solution) :
-    PKDefaultBase(S, plist, FElist, solution),
-    TwoPhase(S, plist, FElist, solution) {}
-=======
   ThreePhase(Teuchos::ParameterList& FElist,
              const Teuchos::RCP<Teuchos::ParameterList>& plist,
              const Teuchos::RCP<State>& S,
              const Teuchos::RCP<TreeVector>& solution) :
     PK(FElist, plist, S, solution),
     TwoPhase(FElist, plist, S, solution) {}
->>>>>>> 6221cd35
 
   // Virtual destructor
   virtual ~ThreePhase() {}
